--- conflicted
+++ resolved
@@ -11,11 +11,7 @@
 torch
 torchvision
 ipywidgets
-<<<<<<< HEAD
-domonic
-pandas
-=======
 plotly
 gdown
 protobuf==3.20.*
->>>>>>> 41fe9299
+domonic