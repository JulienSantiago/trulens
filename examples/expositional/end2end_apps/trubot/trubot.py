--- conflicted
+++ resolved
@@ -253,13 +253,9 @@
     channel = body["event"]["channel"]
 
     if "thread_ts" in body["event"]:
-<<<<<<< HEAD
-        client.chat_postMessage(channel=channel, thread_ts=ts, text="Looking...")
-=======
         client.chat_postMessage(
             channel=channel, thread_ts=ts, text="Looking..."
         )
->>>>>>> cdee55a9
 
         convo_id = body["event"]["thread_ts"]
 
@@ -291,13 +287,9 @@
             app = get_or_make_app(convo_id)
 
             client.chat_postMessage(
-<<<<<<< HEAD
-                channel=channel, thread_ts=ts, text="Hi. Let me check that for you..."
-=======
                 channel=channel,
                 thread_ts=ts,
                 text="Hi. Let me check that for you...",
->>>>>>> cdee55a9
             )
 
     res, res_sources = get_answer(app, message)
