--- conflicted
+++ resolved
@@ -10,58 +10,8 @@
 
 Currently to get going, a user needs to add  3 lines of python:
 
-<<<<<<< HEAD
-  - This allows us to deserialize some objects. Pydantic models can be
-    deserialized once we know their class and fields, for example.
-  - This information is also used to determine component types without having
-    to deserialize them first. 
-  - See [Class][trulens_eval.utils.pyschema.Class] for details.
-
-### Functions/Methods
-
-Methods and functions are instrumented by overwriting choice attributes in
-various classes. 
-
-#### class/system specific
-
-##### pydantic (langchain)
-
-Most if not all _LangChain_ components use pydantic which imposes some
-restrictions but also provides some utilities. Classes inheriting
-[BaseModel][pydantic.BaseModel] do not allow defining new attributes but
-existing attributes including those provided by pydantic itself can be
-overwritten (like dict, for example). Presently, we override methods with
-instrumented versions.
-
-#### Alternatives
-
-- `intercepts` package (see https://github.com/dlshriver/intercepts)
-
-    Low level instrumentation of functions but is architecture and platform
-    dependent with no darwin nor arm64 support as of June 07, 2023.
-
-- `sys.setprofile` (see
-  https://docs.python.org/3/library/sys.html#sys.setprofile)
-
-    Might incur much overhead and all calls and other event types get
-    intercepted and result in a callback.
-
-- langchain/llama_index callbacks. Each of these packages come with some
-  callback system that lets one get various intermediate app results. The
-  drawbacks is the need to handle different callback systems for each system and
-  potentially missing information not exposed by them.
-
-- `wrapt` package (see https://pypi.org/project/wrapt/)
-
-    This is only for wrapping functions or classes to resemble their original
-    but does not help us with wrapping existing methods in langchain, for
-    example. We might be able to use it as part of our own wrapping scheme though.
-
-### Calls
-=======
 ```python
 app = ... # some existing langchain app
->>>>>>> d6cab887
 
 from trulens_eval import Tru, TruChain # line 1
 
@@ -96,22 +46,9 @@
     apps][trulens_eval.tru_virtual.TruVirtual]. See also [Running on existing
     data](/trulens_eval/evaluation/running_feedback_functions/existing_data).
 
-<<<<<<< HEAD
-- **Limitation**: Threads need to be started using the utility class
-  [TP][trulens_eval.utils.threading.TP] or
-  [ThreadPoolExecutor][trulens_eval.utils.threading.ThreadPoolExecutor] also
-  defined in `utils/threading.py` in order for instrumented methods called in a
-  thread to be tracked. As we rely on call stack for call instrumentation we
-  need to preserve the stack before a thread start which python does not do.
-
-OpenTelemetry has similar problems and comes with similar solutions. See for
-  example [OpenTelemetry thread
-  instrumentation](https://opentelemetry-python-contrib.readthedocs.io/en/latest/instrumentation/threading/threading.html).
-=======
   - Customize feedback functions. Define [new feedback
     functions](/trulens_eval/evaluation/feedback_implementations/custom_feedback_functions)
     and have them evaluated (automatically).
->>>>>>> d6cab887
 
 ### 🛰 Scalability
 
