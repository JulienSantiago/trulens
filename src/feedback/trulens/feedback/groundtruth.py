import logging
from typing import Callable, ClassVar, Dict, List, Optional, Tuple, Union

import numpy as np
import pydantic
from trulens.core.utils.imports import REQUIREMENT_BERT_SCORE
from trulens.core.utils.imports import REQUIREMENT_EVALUATE
<<<<<<< HEAD
from trulens.core.utils.imports import REQUIREMENT_PROVIDER_OPENAI
=======
>>>>>>> de62a00a
from trulens.core.utils.imports import OptionalImports
from trulens.core.utils.pyschema import FunctionOrMethod
from trulens.core.utils.pyschema import WithClassInfo
from trulens.core.utils.serial import SerialModel
from trulens.feedback.generated import re_0_10_rating
<<<<<<< HEAD

with OptionalImports(messages=REQUIREMENT_PROVIDER_OPENAI):
    from trulens.providers.openai import OpenAI
=======
from trulens.feedback.llm_provider import LLMProvider
>>>>>>> de62a00a

with OptionalImports(messages=REQUIREMENT_BERT_SCORE):
    from bert_score import BERTScorer

with OptionalImports(messages=REQUIREMENT_EVALUATE):
    import evaluate

logger = logging.getLogger(__name__)


# TODEP
class GroundTruthAgreement(WithClassInfo, SerialModel):
    """
    Measures Agreement against a Ground Truth.
    """

    ground_truth: Union[List[Dict], FunctionOrMethod]
    provider: LLMProvider

    # Note: the bert scorer object isn't serializable
    # It's a class member because creating it is expensive
    bert_scorer: object

    ground_truth_imp: Optional[Callable] = pydantic.Field(None, exclude=True)

    model_config: ClassVar[dict] = dict(arbitrary_types_allowed=True)

    def __init__(
        self,
        provider: LLMProvider,
        ground_truth: Union[List, Callable, FunctionOrMethod],
        bert_scorer: Optional["BERTScorer"] = None,
        **kwargs,
    ):
        """Measures Agreement against a Ground Truth.

        Usage 1:
        ```
        from trulens.feedback import GroundTruthAgreement
        golden_set = [
            {"query": "who invented the lightbulb?", "response": "Thomas Edison"},
            {"query": "¿quien invento la bombilla?", "response": "Thomas Edison"}
        ]
        ground_truth_collection = GroundTruthAgreement(golden_set)
        ```

        Usage 2:
        ```
        from trulens.feedback import GroundTruthAgreement
        ground_truth_imp = llm_app
        response = llm_app(prompt)
        ground_truth_collection = GroundTruthAgreement(ground_truth_imp)
        ```

        Args:
            ground_truth (Union[Callable, FunctionOrMethod]): A list of query/response pairs or a function or callable that returns a ground truth string given a prompt string.
            bert_scorer (Optional[&quot;BERTScorer&quot;], optional): Internal Usage for DB serialization.
            provider (Provider, optional): Internal Usage for DB serialization.

        """
        if isinstance(ground_truth, List):
            ground_truth_imp = None
        elif isinstance(ground_truth, FunctionOrMethod):
            ground_truth_imp = ground_truth.load()
        elif isinstance(ground_truth, Callable):
            ground_truth_imp = ground_truth
            ground_truth = FunctionOrMethod.of_callable(ground_truth)
        elif isinstance(ground_truth, Dict):
            # Serialized FunctionOrMethod?
            ground_truth = FunctionOrMethod.model_validate(ground_truth)
            ground_truth_imp = ground_truth.load()
        else:
            raise RuntimeError(
                f"Unhandled ground_truth type: {type(ground_truth)}."
            )

        super().__init__(
            ground_truth=ground_truth,
            ground_truth_imp=ground_truth_imp,
            provider=provider,
            bert_scorer=bert_scorer,
            **kwargs,
        )

    def _find_response(self, prompt: str) -> Optional[str]:
        if self.ground_truth_imp is not None:
            return self.ground_truth_imp(prompt)

        responses = [
            qr["response"] for qr in self.ground_truth if qr["query"] == prompt
        ]
        if responses:
            return responses[0]
        else:
            return None

    def _find_score(self, prompt: str, response: str) -> Optional[float]:
        if self.ground_truth_imp is not None:
            return self.ground_truth_imp(prompt)

        responses = [
            qr["expected_score"]
            for qr in self.ground_truth
            if qr["query"] == prompt and qr["response"] == response
        ]
        if responses:
            return responses[0]
        else:
            return None

    # TODEP
    def agreement_measure(
        self, prompt: str, response: str
    ) -> Union[float, Tuple[float, Dict[str, str]]]:
        """
        Uses OpenAI's Chat GPT Model. A function that that measures
        similarity to ground truth. A second template is given to Chat GPT
        with a prompt that the original response is correct, and measures
        whether previous Chat GPT's response is similar.

        Example:

            ```python
            from trulens.core import Feedback
            from trulens.feedback import GroundTruthAgreement
            golden_set = [
                {"query": "who invented the lightbulb?", "response": "Thomas Edison"},
                {"query": "¿quien invento la bombilla?", "response": "Thomas Edison"}
            ]
            ground_truth_collection = GroundTruthAgreement(golden_set)

            feedback = Feedback(ground_truth_collection.agreement_measure).on_input_output()
            ```
            The `on_input_output()` selector can be changed. See [Feedback Function Guide](https://www.trulens.org/trulens/feedback_function_guide/)

        Args:
            prompt (str): A text prompt to an agent.
            response (str): The agent's response to the prompt.

        Returns:
            - float: A value between 0 and 1. 0 being "not in agreement" and 1
                being "in agreement".
            - dict: with key 'ground_truth_response'
        """
        ground_truth_response = self._find_response(prompt)
        if ground_truth_response:
            agreement_txt = self.provider._get_answer_agreement(
                prompt, response, ground_truth_response
            )
            ret = (
                re_0_10_rating(agreement_txt) / 10,
                dict(ground_truth_response=ground_truth_response),
            )
        else:
            ret = np.nan

        return ret

    def absolute_error(self, prompt: str, response: str, score: float) -> float:
        """
        Method to look up the numeric expected score from a golden set and take the differnce.

        Primarily used for evaluation of model generated feedback against human feedback

        Example:

            ```python
            from trulens.core import Feedback
            from trulens.feedback import GroundTruthAgreement

            golden_set =
            {"query": "How many stomachs does a cow have?", "response": "Cows' diet relies primarily on grazing.", "expected_score": 0.4},
            {"query": "Name some top dental floss brands", "response": "I don't know", "expected_score": 0.8}
            ]
            ground_truth_collection = GroundTruthAgreement(golden_set)

            f_groundtruth = Feedback(ground_truth.absolute_error.on(Select.Record.calls[0].args.args[0]).on(Select.Record.calls[0].args.args[1]).on_output()
            ```

        """

        expected_score = self._find_score(prompt, response)
        if expected_score is not None:
            ret = abs(float(score) - float(expected_score))
            expected_score = (
                "{:.2f}".format(expected_score).rstrip("0").rstrip(".")
            )
        else:
            ret = np.nan
        return ret, {"expected score": expected_score}

    def bert_score(
        self, prompt: str, response: str
    ) -> Union[float, Tuple[float, Dict[str, str]]]:
        """
        Uses BERT Score. A function that that measures
        similarity to ground truth using bert embeddings.

        Example:

            ```python
            from trulens.core import Feedback
            from trulens.feedback import GroundTruthAgreement
            golden_set = [
                {"query": "who invented the lightbulb?", "response": "Thomas Edison"},
                {"query": "¿quien invento la bombilla?", "response": "Thomas Edison"}
            ]
            ground_truth_collection = GroundTruthAgreement(golden_set)

            feedback = Feedback(ground_truth_collection.bert_score).on_input_output()
            ```
            The `on_input_output()` selector can be changed. See [Feedback Function Guide](https://www.trulens.org/trulens/feedback_function_guide/)


        Args:
            prompt (str): A text prompt to an agent.
            response (str): The agent's response to the prompt.

        Returns:
            - float: A value between 0 and 1. 0 being "not in agreement" and 1
                being "in agreement".
            - dict: with key 'ground_truth_response'
        """
        if self.bert_scorer is None:
            self.bert_scorer = BERTScorer(lang="en", rescale_with_baseline=True)
        ground_truth_response = self._find_response(prompt)
        if ground_truth_response:
            bert_score = self.bert_scorer.score(
                [response], [ground_truth_response]
            )
            ret = (
                bert_score[0].item(),
                dict(ground_truth_response=ground_truth_response),
            )
        else:
            ret = np.nan

        return ret

    # TODEP
    def bleu(
        self, prompt: str, response: str
    ) -> Union[float, Tuple[float, Dict[str, str]]]:
        """
        Uses BLEU Score. A function that that measures
        similarity to ground truth using token overlap.

        Example:

            ```python
            from trulens.core import Feedback
            from trulens.feedback import GroundTruthAgreement
            golden_set = [
                {"query": "who invented the lightbulb?", "response": "Thomas Edison"},
                {"query": "¿quien invento la bombilla?", "response": "Thomas Edison"}
            ]
            ground_truth_collection = GroundTruthAgreement(golden_set)

            feedback = Feedback(ground_truth_collection.bleu).on_input_output()
            ```
            The `on_input_output()` selector can be changed. See [Feedback Function Guide](https://www.trulens.org/trulens/feedback_function_guide/)

        Args:
            prompt (str): A text prompt to an agent.
            response (str): The agent's response to the prompt.

        Returns:
            - float: A value between 0 and 1. 0 being "not in agreement" and 1
                being "in agreement".
            - dict: with key 'ground_truth_response'
        """
        bleu = evaluate.load("bleu")
        ground_truth_response = self._find_response(prompt)
        if ground_truth_response:
            bleu_score = bleu.compute(
                predictions=[response], references=[ground_truth_response]
            )
            ret = (
                bleu_score["bleu"],
                dict(ground_truth_response=ground_truth_response),
            )
        else:
            ret = np.nan

        return ret

    # TODEP
    def rouge(
        self, prompt: str, response: str
    ) -> Union[float, Tuple[float, Dict[str, str]]]:
        """
        Uses BLEU Score. A function that that measures
        similarity to ground truth using token overlap.

        Args:
            prompt (str): A text prompt to an agent.
            response (str): The agent's response to the prompt.

        Returns:
            - float: A value between 0 and 1. 0 being "not in agreement" and 1
                being "in agreement".
            - dict: with key 'ground_truth_response'
        """
        rouge = evaluate.load("rouge")
        ground_truth_response = self._find_response(prompt)
        if ground_truth_response:
            rouge_score = rouge.compute(
                predictions=[response], references=[ground_truth_response]
            )
            ret = (
                rouge_score["rouge1"],
                dict(ground_truth_response=ground_truth_response),
            )
        else:
            ret = np.nan

        return ret<|MERGE_RESOLUTION|>--- conflicted
+++ resolved
@@ -5,22 +5,12 @@
 import pydantic
 from trulens.core.utils.imports import REQUIREMENT_BERT_SCORE
 from trulens.core.utils.imports import REQUIREMENT_EVALUATE
-<<<<<<< HEAD
-from trulens.core.utils.imports import REQUIREMENT_PROVIDER_OPENAI
-=======
->>>>>>> de62a00a
 from trulens.core.utils.imports import OptionalImports
 from trulens.core.utils.pyschema import FunctionOrMethod
 from trulens.core.utils.pyschema import WithClassInfo
 from trulens.core.utils.serial import SerialModel
 from trulens.feedback.generated import re_0_10_rating
-<<<<<<< HEAD
-
-with OptionalImports(messages=REQUIREMENT_PROVIDER_OPENAI):
-    from trulens.providers.openai import OpenAI
-=======
 from trulens.feedback.llm_provider import LLMProvider
->>>>>>> de62a00a
 
 with OptionalImports(messages=REQUIREMENT_BERT_SCORE):
     from bert_score import BERTScorer
@@ -76,9 +66,12 @@
         ```
 
         Args:
-            ground_truth (Union[Callable, FunctionOrMethod]): A list of query/response pairs or a function or callable that returns a ground truth string given a prompt string.
-            bert_scorer (Optional[&quot;BERTScorer&quot;], optional): Internal Usage for DB serialization.
-            provider (Provider, optional): Internal Usage for DB serialization.
+            ground_truth: A list of query/response pairs or a function or
+                callable that returns a ground truth string given a prompt string.
+
+            bert_scorer: Internal Usage for DB serialization.
+
+            provider: Internal Usage for DB serialization.
 
         """
         if isinstance(ground_truth, List):
@@ -154,11 +147,14 @@
 
             feedback = Feedback(ground_truth_collection.agreement_measure).on_input_output()
             ```
-            The `on_input_output()` selector can be changed. See [Feedback Function Guide](https://www.trulens.org/trulens/feedback_function_guide/)
-
-        Args:
-            prompt (str): A text prompt to an agent.
-            response (str): The agent's response to the prompt.
+            The `on_input_output()` selector can be changed. See [Feedback
+            Function
+            Guide](https://www.trulens.org/trulens/feedback_function_guide/)
+
+        Args:
+            prompt: A text prompt to an agent.
+
+            response: The agent's response to the prompt.
 
         Returns:
             - float: A value between 0 and 1. 0 being "not in agreement" and 1
@@ -232,16 +228,20 @@
 
             feedback = Feedback(ground_truth_collection.bert_score).on_input_output()
             ```
-            The `on_input_output()` selector can be changed. See [Feedback Function Guide](https://www.trulens.org/trulens/feedback_function_guide/)
-
-
-        Args:
-            prompt (str): A text prompt to an agent.
-            response (str): The agent's response to the prompt.
+            The `on_input_output()` selector can be changed. See [Feedback
+            Function
+            Guide](https://www.trulens.org/trulens/feedback_function_guide/)
+
+
+        Args:
+            prompt: A text prompt to an agent.
+
+            response: The agent's response to the prompt.
 
         Returns:
             - float: A value between 0 and 1. 0 being "not in agreement" and 1
                 being "in agreement".
+
             - dict: with key 'ground_truth_response'
         """
         if self.bert_scorer is None:
@@ -281,11 +281,14 @@
 
             feedback = Feedback(ground_truth_collection.bleu).on_input_output()
             ```
-            The `on_input_output()` selector can be changed. See [Feedback Function Guide](https://www.trulens.org/trulens/feedback_function_guide/)
-
-        Args:
-            prompt (str): A text prompt to an agent.
-            response (str): The agent's response to the prompt.
+            The `on_input_output()` selector can be changed. See [Feedback
+            Function
+            Guide](https://www.trulens.org/trulens/feedback_function_guide/)
+
+        Args:
+            prompt: A text prompt to an agent.
+
+            response: The agent's response to the prompt.
 
         Returns:
             - float: A value between 0 and 1. 0 being "not in agreement" and 1
