import sys
<<<<<<< HEAD
from os import path

from setuptools import find_namespace_packages, setup
=======

from setuptools import find_namespace_packages
from setuptools import setup
>>>>>>> b28c4385

version = "0.0.11"
versionArgument = "--customVersion"
if versionArgument in sys.argv:
    versionArgumentLoc = sys.argv.index(versionArgument)
    version = sys.argv[versionArgumentLoc + 1]
    #remove the flag and value
    sys.argv.pop(versionArgumentLoc)
    sys.argv.pop(versionArgumentLoc)

print("Generating package with version: " + version)

this_directory = path.abspath(path.dirname(__file__))
with open(path.join(this_directory, 'README.md'), encoding='utf-8') as f:
    long_description = f.read()

setup(
    name="trulens",
    version=version,
    author="Truera Inc",
    author_email="all@truera.com",
    description=
    "Library containing attribution and interpretation methods for deep nets.",
    long_description=long_description,
    long_description_content_type="text/markdown",
    license="AGPL-3.0",
    url="https://truera.github.io/trulens/",
    packages=find_namespace_packages(include=["trulens", "trulens.*"]),
    classifiers=[
        "Programming Language :: Python :: 3",
        "Operating System :: OS Independent",
        "Development Status :: 3 - Alpha",
        "License :: OSI Approved :: GNU Affero General Public License v3",
    ],
    python_requires='>=3.6'
)<|MERGE_RESOLUTION|>--- conflicted
+++ resolved
@@ -1,13 +1,7 @@
 import sys
-<<<<<<< HEAD
-from os import path
-
-from setuptools import find_namespace_packages, setup
-=======
 
 from setuptools import find_namespace_packages
 from setuptools import setup
->>>>>>> b28c4385
 
 version = "0.0.11"
 versionArgument = "--customVersion"
