{
 "cells": [
  {
   "cell_type": "markdown",
   "metadata": {
    "id": "7PF9uQB4X2gJ"
   },
   "source": [
    "## LlamaIndex Agents + Ground Truth & Custom Evaluations\n",
    "\n",
    "In this example, we build an agent-based app with Llama Index to answer questions with the help of Yelp. We'll evaluate it using a few different feedback functions (some custom, some out-of-the-box)\n",
    "\n",
    "The first set of feedback functions complete what the non-hallucination triad. However because we're dealing with agents here,  we've added a fourth leg (query translation) to cover the additional interaction between the query planner and the agent. This combination provides a foundation for eliminating hallucination in LLM applications.\n",
    "\n",
    "1. Query Translation - The first step. Here we compare the similarity of the original user query to the query sent to the agent. This ensures that we're providing the agent with the correct question.\n",
    "2. Context or QS Relevance - Next, we compare the relevance of the context provided by the agent back to the original query. This ensures that we're providing context for the right question.\n",
    "3. Groundedness - Third, we ensure that the final answer is supported by the context. This ensures that the LLM is not extending beyond the information provided by the agent.\n",
    "4. Question Answer Relevance - Last, we want to make sure that the final answer provided is relevant to the user query. This last step confirms that the answer is not only supported but also useful to the end user.\n",
    "\n",
    "In this example, we'll add two additional feedback functions.\n",
    "\n",
    "5. Ratings usage - evaluate if the summarized context uses ratings as justification. Note: this may not be relevant for all queries.\n",
    "6. Ground truth eval - we want to make sure our app responds correctly. We will create a ground truth set for this evaluation.\n",
    "\n",
    "Last, we'll compare the evaluation of this app against a standalone LLM. May the best bot win?\n",
    "\n",
    "[![Open In Colab](https://colab.research.google.com/assets/colab-badge.svg)](https://colab.research.google.com/github/truera/trulens/blob/main/trulens_eval/examples/expositional/frameworks/llama_index/llama_index_agents.ipynb)"
   ]
  },
  {
   "cell_type": "markdown",
   "metadata": {
    "id": "7x7wjl4UX2gP"
   },
   "source": [
    "### Install TruLens and Llama-Index"
   ]
  },
  {
   "cell_type": "code",
   "execution_count": null,
   "metadata": {
    "colab": {
     "base_uri": "https://localhost:8080/"
    },
    "id": "Pn9BbqG3fKy1",
    "outputId": "3b827697-a069-4de0-fd71-9e4f460fe80c"
   },
   "outputs": [],
   "source": [
<<<<<<< HEAD
    "#! pip install trulens_eval==0.24.0 llama_index==0.10.33 llama-index-tools-yelp==0.1.2 openai"
=======
    "#! pip install trulens_eval llama_index==0.10.11 llama-index-tools-yelp==0.1.2 openai"
>>>>>>> b53c5979
   ]
  },
  {
   "cell_type": "code",
   "execution_count": null,
   "metadata": {
    "id": "Fznbmy3UX2gR"
   },
   "outputs": [],
   "source": [
    "# If running from github repo, uncomment the below to setup paths.\n",
    "#from pathlib import Path\n",
    "#import sys\n",
    "#trulens_path = Path().cwd().parent.parent.parent.parent.resolve()\n",
    "#sys.path.append(str(trulens_path))"
   ]
  },
  {
   "cell_type": "code",
   "execution_count": null,
   "metadata": {
    "id": "oY9A_hltX2gS"
   },
   "outputs": [],
   "source": [
    "# Setup OpenAI Agent\n",
    "import llama_index\n",
    "from llama_index.agent.openai import OpenAIAgent\n",
    "import openai\n",
    "\n",
    "import os"
   ]
  },
  {
   "cell_type": "code",
   "execution_count": null,
   "metadata": {
    "id": "wLgAZvErX2gS"
   },
   "outputs": [],
   "source": [
    "# Set your API keys. If you already have them in your var env., you can skip these steps.\n",
    "\n",
    "os.environ[\"OPENAI_API_KEY\"] = \"sk...\"\n",
    "openai.api_key = os.environ[\"OPENAI_API_KEY\"]\n",
    "\n",
    "os.environ[\"YELP_API_KEY\"] = \"...\"\n",
    "os.environ[\"YELP_CLIENT_ID\"] = \"...\"\n",
    "\n",
    "# If you already have keys in var env., use these to check instead:\n",
    "# from trulens_eval.keys import check_keys\n",
    "# check_keys(\"OPENAI_API_KEY\", \"YELP_API_KEY\", \"YELP_CLIENT_ID\")"
   ]
  },
  {
   "cell_type": "markdown",
   "metadata": {
    "id": "2sZ9RF_6X2gT"
   },
   "source": [
    "### Set up our Llama-Index App\n",
    "\n",
    "For this app, we will use a tool from Llama-Index to connect to Yelp and allow the Agent to search for business and fetch reviews."
   ]
  },
  {
   "cell_type": "code",
   "execution_count": null,
   "metadata": {
    "id": "5aUsWQlwX2gU"
   },
   "outputs": [],
   "source": [
    "# Import and initialize our tool spec\n",
    "from llama_index.tools.yelp.base import YelpToolSpec\n",
    "from llama_index.core.tools.tool_spec.load_and_search.base import LoadAndSearchToolSpec\n",
    "\n",
    "# Add Yelp API key and client ID\n",
    "tool_spec = YelpToolSpec(\n",
    "    api_key=os.environ.get(\"YELP_API_KEY\"),\n",
    "    client_id=os.environ.get(\"YELP_CLIENT_ID\")\n",
    ")"
   ]
  },
  {
   "cell_type": "code",
   "execution_count": null,
   "metadata": {
    "id": "pM8rXmCEX2gU"
   },
   "outputs": [],
   "source": [
    "gordon_ramsay_prompt = \"You answer questions about restaurants in the style of Gordon Ramsay, often insulting the asker.\""
   ]
  },
  {
   "cell_type": "code",
   "execution_count": null,
   "metadata": {
    "id": "LcgFJ7K5X2gV"
   },
   "outputs": [],
   "source": [
    "# Create the Agent with our tools\n",
    "tools = tool_spec.to_tool_list()\n",
    "agent = OpenAIAgent.from_tools([\n",
    "        *LoadAndSearchToolSpec.from_defaults(tools[0]).to_tool_list(),\n",
    "        *LoadAndSearchToolSpec.from_defaults(tools[1]).to_tool_list()\n",
    "    ],\n",
    "    verbose=True,\n",
    "    system_prompt=gordon_ramsay_prompt\n",
    ")"
   ]
  },
  {
   "cell_type": "markdown",
   "metadata": {
    "id": "hNd7EWzzX2gW"
   },
   "source": [
    "### Create a standalone GPT3.5 for comparison"
   ]
  },
  {
   "cell_type": "code",
   "execution_count": null,
   "metadata": {
    "id": "iyuYQ_j_g4Ms"
   },
   "outputs": [],
   "source": [
    "client = openai.OpenAI()\n",
    "\n",
    "chat_completion = client.chat.completions.create"
   ]
  },
  {
   "cell_type": "code",
   "execution_count": null,
   "metadata": {
    "id": "_1qTWpGxX2gW"
   },
   "outputs": [],
   "source": [
    "from trulens_eval.tru_custom_app import TruCustomApp, instrument\n",
    "\n",
    "class LLMStandaloneApp():\n",
    "    @instrument\n",
    "    def __call__(self, prompt):\n",
    "        return chat_completion(\n",
    "            model=\"gpt-3.5-turbo\",\n",
    "            messages=[\n",
    "                    {\"role\": \"system\", \"content\": gordon_ramsay_prompt},\n",
    "                    {\"role\": \"user\", \"content\": prompt}\n",
    "                ]\n",
    "        ).choices[0].message.content\n",
    "\n",
    "llm_standalone = LLMStandaloneApp()"
   ]
  },
  {
   "cell_type": "markdown",
   "metadata": {
    "id": "o2bxeKoPX2gX"
   },
   "source": [
    "## Evaluation and Tracking with TruLens"
   ]
  },
  {
   "cell_type": "code",
   "execution_count": null,
   "metadata": {
    "colab": {
     "base_uri": "https://localhost:8080/"
    },
    "id": "lByWI1c8X2gX",
    "outputId": "d1158dc1-d08b-4e7b-e8e9-c58bd02ef63b"
   },
   "outputs": [],
   "source": [
    "# imports required for tracking and evaluation\n",
    "from trulens_eval import Feedback, OpenAI, Tru, TruLlama, Select, OpenAI as fOpenAI\n",
    "from trulens_eval.feedback import GroundTruthAgreement\n",
    "\n",
    "tru = Tru()\n",
    "# tru.reset_database() # if needed"
   ]
  },
  {
   "cell_type": "markdown",
   "metadata": {
    "id": "gK_dfR06X2gX"
   },
   "source": [
    "## Evaluation setup\n",
    "\n",
    "To set up our evaluation, we'll first create two new custom feedback functions: query_translation_score and ratings_usage. These are straight-forward prompts of the OpenAI API."
   ]
  },
  {
   "cell_type": "code",
   "execution_count": null,
   "metadata": {
    "id": "ccpVccEgX2gX"
   },
   "outputs": [],
   "source": [
    "class Custom_OpenAI(OpenAI):\n",
    "    def query_translation_score(self, question1: str, question2: str) -> float:\n",
    "        prompt = f\"Your job is to rate how similar two quesitons are on a scale of 1 to 10. Respond with the number only. QUESTION 1: {question1}; QUESTION 2: {question2}\"\n",
    "        return self.generate_score_and_reason(system_prompt = prompt)\n",
    "    \n",
    "    def ratings_usage(self, last_context: str) -> float:\n",
    "        prompt = f\"Your job is to respond with a '1' if the following statement mentions ratings or reviews, and a '0' if not. STATEMENT: {last_context}\"\n",
    "        return self.generate_score_and_reason(system_prompt = prompt)"
   ]
  },
  {
   "cell_type": "markdown",
   "metadata": {
    "id": "7LR7RpFwX2gY"
   },
   "source": [
    "Now that we have all of our feedback functions available, we can instantiate them. For many of our evals, we want to check on intermediate parts of our app such as the query passed to the yelp app, or the summarization of the Yelp content. We'll do so here using Select."
   ]
  },
  {
   "cell_type": "code",
   "execution_count": null,
   "metadata": {
    "colab": {
     "base_uri": "https://localhost:8080/"
    },
    "id": "4qKkPU4oX2gY",
    "outputId": "a6c2a5ef-9092-4bac-82cf-7a15fbbfa99e"
   },
   "outputs": [],
   "source": [
    "# unstable: perhaps reduce temperature?\n",
    "\n",
    "custom_provider = Custom_OpenAI()\n",
    "# Input to tool based on trimmed user input.\n",
    "f_query_translation = Feedback(\n",
    "    custom_provider.query_translation_score,\n",
    "    name=\"Query Translation\") \\\n",
    ".on_input() \\\n",
    ".on(Select.Record.app.query[0].args.str_or_query_bundle)\n",
    "\n",
    "f_ratings_usage = Feedback(\n",
    "    custom_provider.ratings_usage,\n",
    "    name=\"Ratings Usage\") \\\n",
    ".on(Select.Record.app.query[0].rets.response)\n",
    "\n",
    "# Result of this prompt: Given the context information and not prior knowledge, answer the query.\n",
    "# Query: address of Gumbo Social\n",
    "# Answer: \"\n",
    "provider = fOpenAI()\n",
    "# Context relevance between question and last context chunk (i.e. summary)\n",
    "f_context_relevance = Feedback(\n",
    "    provider.context_relevance,\n",
    "    name=\"Context Relevance\") \\\n",
    ".on_input() \\\n",
    ".on(Select.Record.app.query[0].rets.response)\n",
    "\n",
    "# Groundedness\n",
    "f_groundedness = (\n",
    "    Feedback(\n",
    "    provider.groundedness_measure_with_cot_reasons,\n",
    "    name=\"Groundedness\") \\\n",
    "    .on(Select.Record.app.query[0].rets.response) \\\n",
    "    .on_output()\n",
    ")\n",
    "\n",
    "# Question/answer relevance between overall question and answer.\n",
    "f_qa_relevance = Feedback(\n",
    "    provider.relevance,\n",
    "    name=\"Answer Relevance\"\n",
    ").on_input_output()"
   ]
  },
  {
   "cell_type": "markdown",
   "metadata": {
    "id": "C3wNcOTzX2gY"
   },
   "source": [
    "### Ground Truth Eval\n",
    "\n",
    "It's also useful in many cases to do ground truth eval with small golden sets. We'll do so here."
   ]
  },
  {
   "cell_type": "code",
   "execution_count": null,
   "metadata": {
    "colab": {
     "base_uri": "https://localhost:8080/"
    },
    "id": "NGkx8fi0X2gY",
    "outputId": "1152da3c-f42d-4815-a5ed-16dc39dcb9e1"
   },
   "outputs": [],
   "source": [
    "golden_set = [\n",
    "    {\"query\": \"Hello there mister AI. What's the vibe like at oprhan andy's in SF?\", \"response\": \"welcoming and friendly\"},\n",
    "    {\"query\": \"Is park tavern in San Fran open yet?\", \"response\": \"Yes\"},\n",
    "    {\"query\": \"I'm in san francisco for the morning, does Juniper serve pastries?\", \"response\": \"Yes\"},\n",
    "    {\"query\": \"What's the address of Gumbo Social in San Francisco?\", \"response\": \"5176 3rd St, San Francisco, CA 94124\"},\n",
    "    {\"query\": \"What are the reviews like of Gola in SF?\", \"response\": \"Excellent, 4.6/5\"},\n",
    "    {\"query\": \"Where's the best pizza in New York City\", \"response\": \"Joe's Pizza\"},\n",
    "    {\"query\": \"What's the best diner in Toronto?\", \"response\": \"The George Street Diner\"}\n",
    "]\n",
    "\n",
    "f_groundtruth = Feedback(\n",
    "    GroundTruthAgreement(golden_set).agreement_measure,\n",
    "    name=\"Ground Truth Eval\") \\\n",
    ".on_input_output()"
   ]
  },
  {
   "cell_type": "markdown",
   "metadata": {
    "id": "uCcgA40zX2gY"
   },
   "source": [
    "### Run the dashboard\n",
    "\n",
    "By running the dashboard before we start to make app calls, we can see them come in 1 by 1."
   ]
  },
  {
   "cell_type": "code",
   "execution_count": null,
   "metadata": {
    "colab": {
     "base_uri": "https://localhost:8080/"
    },
    "id": "EwBDGkDaX2gZ",
    "outputId": "39e0e9e9-0a8f-4cde-94a7-4a832cb6ec38"
   },
   "outputs": [],
   "source": [
    "tru.run_dashboard(\n",
    "#     _dev=trulens_path, force=True  # if running from github\n",
    ")"
   ]
  },
  {
   "cell_type": "markdown",
   "metadata": {
    "id": "F8V7ch-kX2gZ"
   },
   "source": [
    "### Instrument Yelp App\n",
    "\n",
    "We can instrument our yelp app with TruLlama and utilize the full suite of evals we set up."
   ]
  },
  {
   "cell_type": "code",
   "execution_count": null,
   "metadata": {
    "id": "DGHRn6g7X2gZ"
   },
   "outputs": [],
   "source": [
    "tru_agent = TruLlama(agent,\n",
    "    app_id='YelpAgent',\n",
    "    tags = \"agent prototype\",\n",
    "    feedbacks = [\n",
    "        f_qa_relevance,\n",
    "        f_groundtruth,\n",
    "        f_context_relevance,\n",
    "        f_groundedness,\n",
    "        f_query_translation,\n",
    "        f_ratings_usage\n",
    "    ]\n",
    ")"
   ]
  },
  {
   "cell_type": "code",
   "execution_count": null,
   "metadata": {
    "colab": {
     "base_uri": "https://localhost:8080/"
    },
    "id": "wmKbsnVlX2gZ",
    "outputId": "46452f07-3a77-407a-8852-cb40d4d5cb6d"
   },
   "outputs": [],
   "source": [
    "tru_agent.print_instrumented()"
   ]
  },
  {
   "cell_type": "markdown",
   "metadata": {
    "id": "jKP5E4gQX2gZ"
   },
   "source": [
    "### Instrument Standalone LLM app.\n",
    "\n",
    "Since we don't have insight into the OpenAI innerworkings, we cannot run many of the evals on intermediate steps.\n",
    "\n",
    "We can still do QA relevance on input and output, and check for similarity of the answers compared to the ground truth."
   ]
  },
  {
   "cell_type": "code",
   "execution_count": null,
   "metadata": {
    "id": "DSjKuay-X2gZ"
   },
   "outputs": [],
   "source": [
    "tru_llm_standalone = TruCustomApp(\n",
    "    llm_standalone,\n",
    "    app_id=\"OpenAIChatCompletion\",\n",
    "    tags = \"comparison\",\n",
    "    feedbacks=[\n",
    "        f_qa_relevance,\n",
    "        f_groundtruth\n",
    "    ]\n",
    ")"
   ]
  },
  {
   "cell_type": "code",
   "execution_count": null,
   "metadata": {
    "colab": {
     "base_uri": "https://localhost:8080/"
    },
    "id": "idXs2pgHX2ga",
    "outputId": "b576a43c-872c-4102-9684-b2cceb115ded"
   },
   "outputs": [],
   "source": [
    "tru_llm_standalone.print_instrumented()"
   ]
  },
  {
   "cell_type": "markdown",
   "metadata": {
    "id": "PFFJEuM0X2ga"
   },
   "source": [
    "### Start using our apps!"
   ]
  },
  {
   "cell_type": "code",
   "execution_count": null,
   "metadata": {
    "id": "2hRj2AiNX2ga"
   },
   "outputs": [],
   "source": [
    "prompt_set = [\n",
    "    \"What's the vibe like at oprhan andy's in SF?\",\n",
    "    \"What are the reviews like of Gola in SF?\",\n",
    "    \"Where's the best pizza in New York City\",\n",
    "    \"What's the address of Gumbo Social in San Francisco?\",\n",
    "    \"I'm in san francisco for the morning, does Juniper serve pastries?\",\n",
    "    \"What's the best diner in Toronto?\"\n",
    "]"
   ]
  },
  {
   "cell_type": "code",
   "execution_count": null,
   "metadata": {
    "colab": {
     "base_uri": "https://localhost:8080/"
    },
    "id": "lX1RQ875X2ga",
    "outputId": "332ddfb8-e4fc-48ad-e3f6-c95942006e41"
   },
   "outputs": [],
   "source": [
    "for prompt in prompt_set:\n",
    "    print(prompt)\n",
    "\n",
    "    with tru_llm_standalone as recording:\n",
    "        llm_standalone(prompt)\n",
    "    record_standalone = recording.get()\n",
    "\n",
    "    with tru_agent as recording:\n",
    "         agent.query(prompt)\n",
    "    record_agent = recording.get()"
   ]
  }
 ],
 "metadata": {
  "colab": {
   "provenance": []
  },
  "kernelspec": {
   "display_name": "Python 3 (ipykernel)",
   "language": "python",
   "name": "python3"
  },
  "language_info": {
   "codemirror_mode": {
    "name": "ipython",
    "version": 3
   },
   "file_extension": ".py",
   "mimetype": "text/x-python",
   "name": "python",
   "nbconvert_exporter": "python",
   "pygments_lexer": "ipython3",
   "version": "3.10.14"
  },
  "vscode": {
   "interpreter": {
    "hash": "7d153714b979d5e6d08dd8ec90712dd93bff2c9b6c1f0c118169738af3430cd4"
   }
  }
 },
 "nbformat": 4,
 "nbformat_minor": 1
}<|MERGE_RESOLUTION|>--- conflicted
+++ resolved
@@ -48,11 +48,7 @@
    },
    "outputs": [],
    "source": [
-<<<<<<< HEAD
     "#! pip install trulens_eval==0.24.0 llama_index==0.10.33 llama-index-tools-yelp==0.1.2 openai"
-=======
-    "#! pip install trulens_eval llama_index==0.10.11 llama-index-tools-yelp==0.1.2 openai"
->>>>>>> b53c5979
    ]
   },
   {
