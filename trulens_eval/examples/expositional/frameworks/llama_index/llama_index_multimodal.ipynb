--- conflicted
+++ resolved
@@ -311,11 +311,7 @@
    "source": [
     "## Evaluate Multi-Modal RAGs with TruLens\n",
     "\n",
-<<<<<<< HEAD
-    "Just like with text-based RAG systems, we can leverage the [RAG Triad](https://www.trulens.org/trulens_eval/core_concepts/rag_triad/) with TruLens to assess the quality of the RAG."
-=======
     "Just like with text-based RAG systems, we can leverage the [RAG Triad](https://www.trulens.org/trulens_eval/getting_started/core_concepts/rag_triad/) with TruLens to assess the quality of the RAG."
->>>>>>> eaa10f2f
    ]
   },
   {
