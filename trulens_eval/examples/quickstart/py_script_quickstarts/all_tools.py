--- conflicted
+++ resolved
@@ -11,11 +11,7 @@
 # ### Add API keys
 # For this quickstart you will need Open AI and Huggingface keys
 
-<<<<<<< HEAD
 # ! pip install trulens_eval==0.21.0 openai==1.3.7 langchain chromadb langchainhub bs4
-=======
-# ! pip install trulens_eval==0.20.3 openai==1.3.7 langchain chromadb langchainhub bs4 langchain_openai
->>>>>>> 159b8ddb
 
 import os
 
