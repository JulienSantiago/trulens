--- conflicted
+++ resolved
@@ -11,17 +11,6 @@
 # ### Add API keys
 # For this quickstart you will need an OpenAI Key.
 
-<<<<<<< HEAD
-
-
-# ! pip install trulens_eval==0.22.1 openai==1.3.1
-
-
-
-
-import os
-os.environ["OPENAI_API_KEY"] = "..."
-=======
 # In[ ]:
 
 # ! pip install trulens_eval==0.22.2 openai==1.3.1
@@ -30,16 +19,11 @@
 
 import os
 os.environ["OPENAI_API_KEY"] = "sk-..."
->>>>>>> 0d7035a5
 
 
 # ### Import from TruLens
 
-<<<<<<< HEAD
-
-=======
 # In[ ]:
->>>>>>> 0d7035a5
 
 # Create openai client
 from openai import OpenAI
@@ -69,11 +53,7 @@
 
 # ### Send your first request
 
-<<<<<<< HEAD
-
-=======
 # In[ ]:
->>>>>>> 0d7035a5
 
 prompt_input="How good is language AI?"
 prompt_output = llm_standalone(prompt_input)
@@ -82,11 +62,7 @@
 
 # ## Initialize Feedback Function(s)
 
-<<<<<<< HEAD
-
-=======
 # In[ ]:
->>>>>>> 0d7035a5
 
 # Initialize OpenAI-based feedback function collection class:
 fopenai = fOpenAI()
@@ -97,22 +73,12 @@
 
 # ## Instrument the callable for logging with TruLens
 
-<<<<<<< HEAD
-
-
-from trulens_eval import TruBasicApp
-tru_llm_standalone_recorder = TruBasicApp(llm_standalone, app_id="Happy Bot", feedbacks=[f_relevance])
-
-
-
-=======
 # In[ ]:
 
 from trulens_eval import TruBasicApp
 tru_llm_standalone_recorder = TruBasicApp(llm_standalone, app_id="Happy Bot", feedbacks=[f_relevance])
 
 # In[ ]:
->>>>>>> 0d7035a5
 
 with tru_llm_standalone_recorder as recording:
     tru_llm_standalone_recorder.app(prompt_input)
@@ -120,11 +86,7 @@
 
 # ## Explore in a Dashboard
 
-<<<<<<< HEAD
-
-=======
 # In[ ]:
->>>>>>> 0d7035a5
 
 tru.run_dashboard() # open a local streamlit app to explore
 
@@ -135,12 +97,6 @@
 
 # ## Or view results directly in your notebook
 
-<<<<<<< HEAD
-
-
-tru.get_records_and_feedback(app_ids=[])[0] # pass an empty list of app_ids to get all
-=======
 # In[ ]:
 
-tru.get_records_and_feedback(app_ids=[])[0] # pass an empty list of app_ids to get all
->>>>>>> 0d7035a5
+tru.get_records_and_feedback(app_ids=[])[0] # pass an empty list of app_ids to get all