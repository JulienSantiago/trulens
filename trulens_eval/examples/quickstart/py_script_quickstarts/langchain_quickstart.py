--- conflicted
+++ resolved
@@ -11,35 +11,20 @@
 # ### Add API keys
 # For this quickstart you will need Open AI and Huggingface keys
 
-<<<<<<< HEAD
-
-
-# ! pip install trulens_eval==0.22.1 openai==1.3.7 langchain chromadb langchainhub bs4
-
-
-
-
-=======
 # In[ ]:
 
 # ! pip install trulens_eval==0.22.2 openai==1.3.7 langchain chromadb langchainhub bs4
 
 # In[ ]:
 
->>>>>>> 0d7035a5
 import os
 os.environ["OPENAI_API_KEY"] = "sk-..."
 
 
 # ### Import from LangChain and TruLens
 
-<<<<<<< HEAD
-
-
-=======
-# In[ ]:
-
->>>>>>> 0d7035a5
+# In[ ]:
+
 # Imports main tools:
 from trulens_eval import TruChain, Feedback, Tru
 tru = Tru()
@@ -59,11 +44,7 @@
 
 # ### Load documents
 
-<<<<<<< HEAD
-
-=======
-# In[ ]:
->>>>>>> 0d7035a5
+# In[ ]:
 
 loader = WebBaseLoader(
     web_paths=("https://lilianweng.github.io/posts/2023-06-23-agent/",),
@@ -78,11 +59,7 @@
 
 # ### Create Vector Store
 
-<<<<<<< HEAD
-
-=======
-# In[ ]:
->>>>>>> 0d7035a5
+# In[ ]:
 
 text_splitter = RecursiveCharacterTextSplitter(
     chunk_size=1000,
@@ -99,11 +76,7 @@
 
 # ### Create RAG
 
-<<<<<<< HEAD
-
-=======
-# In[ ]:
->>>>>>> 0d7035a5
+# In[ ]:
 
 retriever = vectorstore.as_retriever()
 
@@ -123,22 +96,14 @@
 
 # ### Send your first request
 
-<<<<<<< HEAD
-
-=======
-# In[ ]:
->>>>>>> 0d7035a5
+# In[ ]:
 
 rag_chain.invoke("What is Task Decomposition?")
 
 
 # ## Initialize Feedback Function(s)
 
-<<<<<<< HEAD
-
-=======
-# In[ ]:
->>>>>>> 0d7035a5
+# In[ ]:
 
 from trulens_eval.feedback.provider import OpenAI
 import numpy as np
@@ -173,22 +138,13 @@
 
 # ## Instrument chain for logging with TruLens
 
-<<<<<<< HEAD
-
-=======
-# In[ ]:
->>>>>>> 0d7035a5
+# In[ ]:
 
 tru_recorder = TruChain(rag_chain,
     app_id='Chain1_ChatApplication',
     feedbacks=[f_qa_relevance, f_context_relevance, f_groundedness])
 
-<<<<<<< HEAD
-
-
-=======
-# In[ ]:
->>>>>>> 0d7035a5
+# In[ ]:
 
 with tru_recorder as recording:
     llm_response = rag_chain.invoke("What is Task Decomposition?")
@@ -198,11 +154,7 @@
 
 # ## Retrieve records and feedback
 
-<<<<<<< HEAD
-
-=======
-# In[ ]:
->>>>>>> 0d7035a5
+# In[ ]:
 
 # The record of the app invocation can be retrieved from the `recording`:
 
@@ -228,34 +180,20 @@
 # See more about wait_for_feedback_results:
 # help(rec.wait_for_feedback_results)
 
-<<<<<<< HEAD
-
-
-=======
-# In[ ]:
->>>>>>> 0d7035a5
+# In[ ]:
 
 records, feedback = tru.get_records_and_feedback(app_ids=["Chain1_ChatApplication"])
 
 records.head()
 
-<<<<<<< HEAD
-
-
-=======
-# In[ ]:
->>>>>>> 0d7035a5
+# In[ ]:
 
 tru.get_leaderboard(app_ids=["Chain1_ChatApplication"])
 
 
 # ## Explore in a Dashboard
 
-<<<<<<< HEAD
-
-=======
-# In[ ]:
->>>>>>> 0d7035a5
+# In[ ]:
 
 tru.run_dashboard() # open a local streamlit app to explore
 
