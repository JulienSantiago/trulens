--- conflicted
+++ resolved
@@ -434,11 +434,7 @@
    "name": "python",
    "nbconvert_exporter": "python",
    "pygments_lexer": "ipython3",
-<<<<<<< HEAD
-   "version": "3.11.6"
-=======
    "version": "3.12.3"
->>>>>>> 94fb5154
   },
   "vscode": {
    "interpreter": {
