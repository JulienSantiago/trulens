--- conflicted
+++ resolved
@@ -337,15 +337,12 @@
     "Click on a record to dive deep into all of the details of your chain stack and underlying LLM, captured by tru_chain_recorder.\n",
     "\n",
     "![Explore a Chain](https://www.trulens.org/assets/images/Chain_Explore.png)\n",
-<<<<<<< HEAD
     "\n",
     "If you prefer the raw format, you can quickly get it using the \"Display full chain json\" or \"Display full record json\" buttons at the bottom of the page.\n",
     "\n",
     "### Run the Chain from the Dashboard\n",
     "\n",
     "![App Runner](https://www.trulens.org/assets/images/appui/running_session.png)\n",
-=======
->>>>>>> ddb28418
     "\n",
     "You can run the chain inside the dashboard by creating a new session on the \"Apps\" page. See more information about this feature in `dashboard_appui.ipynb`."
    ]
