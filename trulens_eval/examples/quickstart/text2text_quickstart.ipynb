{
 "cells": [
  {
   "attachments": {},
   "cell_type": "markdown",
   "metadata": {},
   "source": [
    "# Text to Text Quickstart\n",
    "\n",
    "In this quickstart you will create a simple text to text application and learn how to log it and get feedback.\n",
    "\n",
    "[![Open In Colab](https://colab.research.google.com/assets/colab-badge.svg)](https://colab.research.google.com/github/truera/trulens/blob/main/trulens_eval/examples/quickstart/text2text_quickstart.ipynb)"
   ]
  },
  {
   "attachments": {},
   "cell_type": "markdown",
   "metadata": {},
   "source": [
    "## Setup\n",
    "### Add API keys\n",
    "For this quickstart you will need an OpenAI Key."
   ]
  },
  {
   "cell_type": "code",
   "execution_count": null,
   "metadata": {},
   "outputs": [],
   "source": [
<<<<<<< HEAD
    "# ! pip install trulens_eval==0.22.1 openai==1.3.1"
=======
    "# ! pip install trulens_eval==0.22.2 openai==1.3.1"
>>>>>>> 0d7035a5
   ]
  },
  {
   "cell_type": "code",
   "execution_count": null,
   "metadata": {},
   "outputs": [],
   "source": [
    "import os\n",
    "os.environ[\"OPENAI_API_KEY\"] = \"sk-...\""
   ]
  },
  {
   "attachments": {},
   "cell_type": "markdown",
   "metadata": {},
   "source": [
    "### Import from TruLens"
   ]
  },
  {
   "cell_type": "code",
   "execution_count": null,
   "metadata": {},
   "outputs": [],
   "source": [
    "# Create openai client\n",
    "from openai import OpenAI\n",
    "client = OpenAI()\n",
    "\n",
    "# Imports main tools:\n",
    "from trulens_eval import Feedback, OpenAI as fOpenAI, Tru\n",
    "tru = Tru()\n",
    "tru.reset_database()"
   ]
  },
  {
   "attachments": {},
   "cell_type": "markdown",
   "metadata": {},
   "source": [
    "### Create Simple Text to Text Application\n",
    "\n",
    "This example uses a bare bones OpenAI LLM, and a non-LLM just for demonstration purposes."
   ]
  },
  {
   "cell_type": "code",
   "execution_count": null,
   "metadata": {},
   "outputs": [],
   "source": [
    "def llm_standalone(prompt):\n",
    "    return client.chat.completions.create(\n",
    "    model=\"gpt-3.5-turbo\",\n",
    "    messages=[\n",
    "            {\"role\": \"system\", \"content\": \"You are a question and answer bot, and you answer super upbeat.\"},\n",
    "            {\"role\": \"user\", \"content\": prompt}\n",
    "        ]\n",
    "    ).choices[0].message.content"
   ]
  },
  {
   "attachments": {},
   "cell_type": "markdown",
   "metadata": {},
   "source": [
    "### Send your first request"
   ]
  },
  {
   "cell_type": "code",
   "execution_count": null,
   "metadata": {},
   "outputs": [],
   "source": [
    "prompt_input=\"How good is language AI?\"\n",
    "prompt_output = llm_standalone(prompt_input)\n",
    "prompt_output"
   ]
  },
  {
   "attachments": {},
   "cell_type": "markdown",
   "metadata": {},
   "source": [
    "## Initialize Feedback Function(s)"
   ]
  },
  {
   "cell_type": "code",
   "execution_count": null,
   "metadata": {},
   "outputs": [],
   "source": [
    "# Initialize OpenAI-based feedback function collection class:\n",
    "fopenai = fOpenAI()\n",
    "\n",
    "# Define a relevance function from openai\n",
    "f_relevance = Feedback(fopenai.relevance).on_input_output()"
   ]
  },
  {
   "attachments": {},
   "cell_type": "markdown",
   "metadata": {},
   "source": [
    "## Instrument the callable for logging with TruLens"
   ]
  },
  {
   "cell_type": "code",
   "execution_count": null,
   "metadata": {},
   "outputs": [],
   "source": [
    "from trulens_eval import TruBasicApp\n",
    "tru_llm_standalone_recorder = TruBasicApp(llm_standalone, app_id=\"Happy Bot\", feedbacks=[f_relevance])"
   ]
  },
  {
   "cell_type": "code",
   "execution_count": null,
   "metadata": {},
   "outputs": [],
   "source": [
    "with tru_llm_standalone_recorder as recording:\n",
    "    tru_llm_standalone_recorder.app(prompt_input)"
   ]
  },
  {
   "attachments": {},
   "cell_type": "markdown",
   "metadata": {},
   "source": [
    "## Explore in a Dashboard"
   ]
  },
  {
   "cell_type": "code",
   "execution_count": null,
   "metadata": {},
   "outputs": [],
   "source": [
    "tru.run_dashboard() # open a local streamlit app to explore\n",
    "\n",
    "# tru.stop_dashboard() # stop if needed"
   ]
  },
  {
   "attachments": {},
   "cell_type": "markdown",
   "metadata": {},
   "source": [
    "Alternatively, you can run `trulens-eval` from a command line in the same folder to start the dashboard."
   ]
  },
  {
   "attachments": {},
   "cell_type": "markdown",
   "metadata": {},
   "source": [
    "## Or view results directly in your notebook"
   ]
  },
  {
   "cell_type": "code",
   "execution_count": null,
   "metadata": {},
   "outputs": [],
   "source": [
    "tru.get_records_and_feedback(app_ids=[])[0] # pass an empty list of app_ids to get all"
   ]
  }
 ],
 "metadata": {
  "kernelspec": {
   "display_name": "milvus",
   "language": "python",
   "name": "python3"
  },
  "language_info": {
   "codemirror_mode": {
    "name": "ipython",
    "version": 3
   },
   "file_extension": ".py",
   "mimetype": "text/x-python",
   "name": "python",
   "nbconvert_exporter": "python",
   "pygments_lexer": "ipython3",
   "version": "3.11.5"
  }
 },
 "nbformat": 4,
 "nbformat_minor": 2
}<|MERGE_RESOLUTION|>--- conflicted
+++ resolved
@@ -28,11 +28,7 @@
    "metadata": {},
    "outputs": [],
    "source": [
-<<<<<<< HEAD
-    "# ! pip install trulens_eval==0.22.1 openai==1.3.1"
-=======
     "# ! pip install trulens_eval==0.22.2 openai==1.3.1"
->>>>>>> 0d7035a5
    ]
   },
   {
