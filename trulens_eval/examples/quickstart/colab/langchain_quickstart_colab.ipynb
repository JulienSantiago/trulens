{
 "cells": [
  {
   "cell_type": "code",
   "execution_count": null,
   "id": "edb61ec8",
   "metadata": {},
   "outputs": [],
   "source": [
    "!pip install -U trulens-eval\n",
    "\n",
    "# Google Colab Dependencies\n",
    "!npm install localtunnel -q\n",
    "!pip install -q streamlit>=1.26.0"
   ]
  },
  {
   "attachments": {},
   "cell_type": "markdown",
<<<<<<< HEAD
   "id": "002ffae2",
=======
   "id": "4d8bd621",
>>>>>>> ef77c759
   "metadata": {},
   "source": [
    "# Langchain Quickstart\n",
    "\n",
    "In this quickstart you will create a simple LLM Chain and learn how to log it and get feedback on an LLM response.\n",
    "\n",
    "[![Open In Colab](https://colab.research.google.com/assets/colab-badge.svg)](https://colab.research.google.com/github/truera/trulens/blob/main/trulens_eval/examples/quickstart/langchain_quickstart.ipynb)"
   ]
  },
  {
   "cell_type": "code",
   "execution_count": null,
<<<<<<< HEAD
   "id": "f028b402",
   "metadata": {},
   "outputs": [],
   "source": [
    "# ! pip install trulens_eval==0.17.0b langchain>=0.0.263"
=======
   "id": "e32c8ad8",
   "metadata": {},
   "outputs": [],
   "source": [
    "# ! pip install trulens_eval==0.17.0a langchain>=0.0.263"
>>>>>>> ef77c759
   ]
  },
  {
   "attachments": {},
   "cell_type": "markdown",
<<<<<<< HEAD
   "id": "9c313e70",
=======
   "id": "1b5822db",
>>>>>>> ef77c759
   "metadata": {},
   "source": [
    "## Setup\n",
    "### Add API keys\n",
    "For this quickstart you will need Open AI and Huggingface keys"
   ]
  },
  {
   "cell_type": "code",
   "execution_count": null,
<<<<<<< HEAD
   "id": "e8dc32cc",
=======
   "id": "6ff3805d",
>>>>>>> ef77c759
   "metadata": {},
   "outputs": [],
   "source": [
    "import os\n",
    "os.environ[\"OPENAI_API_KEY\"] = \"...\"\n",
    "os.environ[\"HUGGINGFACE_API_KEY\"] = \"...\""
   ]
  },
  {
   "attachments": {},
   "cell_type": "markdown",
<<<<<<< HEAD
   "id": "ecd0e34e",
=======
   "id": "d4703d64",
>>>>>>> ef77c759
   "metadata": {},
   "source": [
    "### Import from LangChain and TruLens"
   ]
  },
  {
   "cell_type": "code",
   "execution_count": null,
<<<<<<< HEAD
   "id": "2159b8c3",
=======
   "id": "3accbb8e",
>>>>>>> ef77c759
   "metadata": {},
   "outputs": [],
   "source": [
    "from IPython.display import JSON\n",
    "\n",
    "# Imports main tools:\n",
    "from trulens_eval import TruChain, Feedback, Huggingface, Tru\n",
    "from trulens_eval.schema import FeedbackResult\n",
    "tru = Tru()\n",
    "\n",
    "# Imports from langchain to build app. You may need to install langchain first\n",
    "# with the following:\n",
    "# ! pip install langchain>=0.0.170\n",
    "from langchain.chains import LLMChain\n",
    "from langchain.llms import OpenAI\n",
    "from langchain.prompts.chat import ChatPromptTemplate, PromptTemplate\n",
    "from langchain.prompts.chat import HumanMessagePromptTemplate"
   ]
  },
  {
   "attachments": {},
   "cell_type": "markdown",
<<<<<<< HEAD
   "id": "7faab30e",
=======
   "id": "9f2043ff",
>>>>>>> ef77c759
   "metadata": {},
   "source": [
    "### Create Simple LLM Application\n",
    "\n",
    "This example uses a LangChain framework and OpenAI LLM"
   ]
  },
  {
   "cell_type": "code",
   "execution_count": null,
<<<<<<< HEAD
   "id": "e00c3ff8",
=======
   "id": "67703ade",
>>>>>>> ef77c759
   "metadata": {},
   "outputs": [],
   "source": [
    "full_prompt = HumanMessagePromptTemplate(\n",
    "    prompt=PromptTemplate(\n",
    "        template=\n",
    "        \"Provide a helpful response with relevant background information for the following: {prompt}\",\n",
    "        input_variables=[\"prompt\"],\n",
    "    )\n",
    ")\n",
    "\n",
    "chat_prompt_template = ChatPromptTemplate.from_messages([full_prompt])\n",
    "\n",
    "llm = OpenAI(temperature=0.9, max_tokens=128)\n",
    "\n",
    "chain = LLMChain(llm=llm, prompt=chat_prompt_template, verbose=True)"
   ]
  },
  {
   "attachments": {},
   "cell_type": "markdown",
<<<<<<< HEAD
   "id": "b1ac78fe",
=======
   "id": "8e0a7c70",
>>>>>>> ef77c759
   "metadata": {},
   "source": [
    "### Send your first request"
   ]
  },
  {
   "cell_type": "code",
   "execution_count": null,
<<<<<<< HEAD
   "id": "8c6c3032",
=======
   "id": "005409f4",
>>>>>>> ef77c759
   "metadata": {},
   "outputs": [],
   "source": [
    "prompt_input = '¿que hora es?'"
   ]
  },
  {
   "cell_type": "code",
   "execution_count": null,
<<<<<<< HEAD
   "id": "d0ceda72",
=======
   "id": "93aafd5a",
>>>>>>> ef77c759
   "metadata": {},
   "outputs": [],
   "source": [
    "llm_response = chain(prompt_input)\n",
    "\n",
    "display(llm_response)"
   ]
  },
  {
   "attachments": {},
   "cell_type": "markdown",
<<<<<<< HEAD
   "id": "5790ac98",
=======
   "id": "6b87ddde",
>>>>>>> ef77c759
   "metadata": {},
   "source": [
    "## Initialize Feedback Function(s)"
   ]
  },
  {
   "cell_type": "code",
   "execution_count": null,
<<<<<<< HEAD
   "id": "fcfce0cc",
=======
   "id": "11d1f315",
>>>>>>> ef77c759
   "metadata": {},
   "outputs": [],
   "source": [
    "# Initialize Huggingface-based feedback function collection class:\n",
    "hugs = Huggingface()\n",
    "\n",
    "# Define a language match feedback function using HuggingFace.\n",
    "f_lang_match = Feedback(hugs.language_match).on_input_output()\n",
    "# By default this will check language match on the main app input and main app\n",
    "# output."
   ]
  },
  {
   "attachments": {},
   "cell_type": "markdown",
<<<<<<< HEAD
   "id": "0c23d029",
=======
   "id": "2002422b",
>>>>>>> ef77c759
   "metadata": {},
   "source": [
    "## Instrument chain for logging with TruLens"
   ]
  },
  {
   "cell_type": "code",
   "execution_count": null,
<<<<<<< HEAD
   "id": "a07c1fb1",
=======
   "id": "8b6dda74",
>>>>>>> ef77c759
   "metadata": {},
   "outputs": [],
   "source": [
    "tru_recorder = TruChain(chain,\n",
    "    app_id='Chain1_ChatApplication',\n",
    "    feedbacks=[f_lang_match])"
   ]
  },
  {
   "cell_type": "code",
   "execution_count": null,
<<<<<<< HEAD
   "id": "7a632846",
=======
   "id": "faf179c3",
>>>>>>> ef77c759
   "metadata": {},
   "outputs": [],
   "source": [
    "with tru_recorder as recording:\n",
    "    llm_response = chain(prompt_input)\n",
    "\n",
    "display(llm_response)"
   ]
  },
  {
   "cell_type": "markdown",
<<<<<<< HEAD
   "id": "6bacc4fc",
=======
   "id": "a1e95335",
>>>>>>> ef77c759
   "metadata": {},
   "source": [
    "## Retrieve records and feedback"
   ]
  },
  {
   "cell_type": "code",
   "execution_count": null,
<<<<<<< HEAD
   "id": "8856f6a0",
=======
   "id": "37b0e597",
>>>>>>> ef77c759
   "metadata": {},
   "outputs": [],
   "source": [
    "# The record of the ap invocation can be retrieved from the `recording`:\n",
    "\n",
    "rec = recording.get() # use .get if only one record\n",
    "# recs = recording.records # use .records if multiple\n",
    "\n",
    "display(rec)"
   ]
  },
  {
   "cell_type": "code",
   "execution_count": null,
<<<<<<< HEAD
   "id": "09d4ec4f",
=======
   "id": "5c1f1720",
>>>>>>> ef77c759
   "metadata": {},
   "outputs": [],
   "source": [
    "# The results of the feedback functions can be rertireved from the record. These\n",
    "# are `Future` instances (see `concurrent.futures`). You can use `as_completed`\n",
    "# to wait until they have finished evaluating.\n",
    "\n",
    "from concurrent.futures import as_completed\n",
    "\n",
    "for feedback_future in  as_completed(rec.feedback_results):\n",
    "    feedback, feedback_result = feedback_future.result()\n",
    "    \n",
    "    feedback: Feedback\n",
    "    feedbac_result: FeedbackResult\n",
    "\n",
    "    display(feedback.name, feedback_result.result)\n"
   ]
  },
  {
   "attachments": {},
   "cell_type": "markdown",
<<<<<<< HEAD
   "id": "d79a1fd0",
=======
   "id": "8e9293ed",
>>>>>>> ef77c759
   "metadata": {},
   "source": [
    "## Explore in a Dashboard"
   ]
  },
  {
   "cell_type": "code",
   "execution_count": null,
<<<<<<< HEAD
   "id": "502832e1",
=======
   "id": "95e4dabd",
>>>>>>> ef77c759
   "metadata": {},
   "outputs": [],
   "source": [
    "tru.run_dashboard() # open a local streamlit app to explore\n",
    "\n",
    "# tru.stop_dashboard() # stop if needed"
   ]
  },
  {
   "attachments": {},
   "cell_type": "markdown",
<<<<<<< HEAD
   "id": "43ba08ab",
=======
   "id": "85a83b30",
>>>>>>> ef77c759
   "metadata": {},
   "source": [
    "Alternatively, you can run `trulens-eval` from a command line in the same folder to start the dashboard."
   ]
  },
  {
   "attachments": {},
   "cell_type": "markdown",
<<<<<<< HEAD
   "id": "2a22d99d",
=======
   "id": "867fbc1c",
>>>>>>> ef77c759
   "metadata": {},
   "source": [
    "### Chain Leaderboard\n",
    "\n",
    "Understand how your LLM application is performing at a glance. Once you've set up logging and evaluation in your application, you can view key performance statistics including cost and average feedback value across all of your LLM apps using the chain leaderboard. As you iterate new versions of your LLM application, you can compare their performance across all of the different quality metrics you've set up.\n",
    "\n",
    "Note: Average feedback values are returned and displayed in a range from 0 (worst) to 1 (best).\n",
    "\n",
    "![Chain Leaderboard](https://www.trulens.org/assets/images/Leaderboard.png)\n",
    "\n",
    "To dive deeper on a particular chain, click \"Select Chain\".\n",
    "\n",
    "### Understand chain performance with Evaluations\n",
    " \n",
    "To learn more about the performance of a particular chain or LLM model, we can select it to view its evaluations at the record level. LLM quality is assessed through the use of feedback functions. Feedback functions are extensible methods for determining the quality of LLM responses and can be applied to any downstream LLM task. Out of the box we provide a number of feedback functions for assessing model agreement, sentiment, relevance and more.\n",
    "\n",
    "The evaluations tab provides record-level metadata and feedback on the quality of your LLM application.\n",
    "\n",
    "![Evaluations](https://www.trulens.org/assets/images/Leaderboard.png)\n",
    "\n",
    "### Deep dive into full chain metadata\n",
    "\n",
    "Click on a record to dive deep into all of the details of your chain stack and underlying LLM, captured by tru_chain_recorder.\n",
    "\n",
    "![Explore a Chain](https://www.trulens.org/assets/images/Chain_Explore.png)\n",
    "\n",
    "If you prefer the raw format, you can quickly get it using the \"Display full chain json\" or \"Display full record json\" buttons at the bottom of the page."
   ]
  },
  {
   "attachments": {},
   "cell_type": "markdown",
<<<<<<< HEAD
   "id": "a8dff588",
=======
   "id": "5d4329eb",
>>>>>>> ef77c759
   "metadata": {},
   "source": [
    "Note: Feedback functions evaluated in the deferred manner can be seen in the \"Progress\" page of the TruLens dashboard."
   ]
  },
  {
   "attachments": {},
   "cell_type": "markdown",
<<<<<<< HEAD
   "id": "2790a01c",
=======
   "id": "06bc5f81",
>>>>>>> ef77c759
   "metadata": {},
   "source": [
    "## Or view results directly in your notebook"
   ]
  },
  {
   "cell_type": "code",
   "execution_count": null,
<<<<<<< HEAD
   "id": "b2292133",
=======
   "id": "feb52898",
>>>>>>> ef77c759
   "metadata": {},
   "outputs": [],
   "source": [
    "tru.get_records_and_feedback(app_ids=[])[0] # pass an empty list of app_ids to get all"
   ]
  }
 ],
 "metadata": {
  "kernelspec": {
   "display_name": "Python 3 (ipykernel)",
   "language": "python",
   "name": "python3"
  },
  "language_info": {
   "codemirror_mode": {
    "name": "ipython",
    "version": 3
   },
   "file_extension": ".py",
   "mimetype": "text/x-python",
   "name": "python",
   "nbconvert_exporter": "python",
   "pygments_lexer": "ipython3",
   "version": "3.11.3"
  },
  "vscode": {
   "interpreter": {
    "hash": "d5737f6101ac92451320b0e41890107145710b89f85909f3780d702e7818f973"
   }
  }
 },
 "nbformat": 4,
 "nbformat_minor": 5
}<|MERGE_RESOLUTION|>--- conflicted
+++ resolved
@@ -17,11 +17,7 @@
   {
    "attachments": {},
    "cell_type": "markdown",
-<<<<<<< HEAD
    "id": "002ffae2",
-=======
-   "id": "4d8bd621",
->>>>>>> ef77c759
    "metadata": {},
    "source": [
     "# Langchain Quickstart\n",
@@ -34,29 +30,17 @@
   {
    "cell_type": "code",
    "execution_count": null,
-<<<<<<< HEAD
    "id": "f028b402",
    "metadata": {},
    "outputs": [],
    "source": [
     "# ! pip install trulens_eval==0.17.0b langchain>=0.0.263"
-=======
-   "id": "e32c8ad8",
-   "metadata": {},
-   "outputs": [],
-   "source": [
-    "# ! pip install trulens_eval==0.17.0a langchain>=0.0.263"
->>>>>>> ef77c759
-   ]
-  },
-  {
-   "attachments": {},
-   "cell_type": "markdown",
-<<<<<<< HEAD
+   ]
+  },
+  {
+   "attachments": {},
+   "cell_type": "markdown",
    "id": "9c313e70",
-=======
-   "id": "1b5822db",
->>>>>>> ef77c759
    "metadata": {},
    "source": [
     "## Setup\n",
@@ -67,11 +51,7 @@
   {
    "cell_type": "code",
    "execution_count": null,
-<<<<<<< HEAD
    "id": "e8dc32cc",
-=======
-   "id": "6ff3805d",
->>>>>>> ef77c759
    "metadata": {},
    "outputs": [],
    "source": [
@@ -83,11 +63,7 @@
   {
    "attachments": {},
    "cell_type": "markdown",
-<<<<<<< HEAD
    "id": "ecd0e34e",
-=======
-   "id": "d4703d64",
->>>>>>> ef77c759
    "metadata": {},
    "source": [
     "### Import from LangChain and TruLens"
@@ -96,11 +72,7 @@
   {
    "cell_type": "code",
    "execution_count": null,
-<<<<<<< HEAD
    "id": "2159b8c3",
-=======
-   "id": "3accbb8e",
->>>>>>> ef77c759
    "metadata": {},
    "outputs": [],
    "source": [
@@ -123,11 +95,7 @@
   {
    "attachments": {},
    "cell_type": "markdown",
-<<<<<<< HEAD
    "id": "7faab30e",
-=======
-   "id": "9f2043ff",
->>>>>>> ef77c759
    "metadata": {},
    "source": [
     "### Create Simple LLM Application\n",
@@ -138,11 +106,7 @@
   {
    "cell_type": "code",
    "execution_count": null,
-<<<<<<< HEAD
    "id": "e00c3ff8",
-=======
-   "id": "67703ade",
->>>>>>> ef77c759
    "metadata": {},
    "outputs": [],
    "source": [
@@ -164,11 +128,7 @@
   {
    "attachments": {},
    "cell_type": "markdown",
-<<<<<<< HEAD
    "id": "b1ac78fe",
-=======
-   "id": "8e0a7c70",
->>>>>>> ef77c759
    "metadata": {},
    "source": [
     "### Send your first request"
@@ -177,11 +137,7 @@
   {
    "cell_type": "code",
    "execution_count": null,
-<<<<<<< HEAD
    "id": "8c6c3032",
-=======
-   "id": "005409f4",
->>>>>>> ef77c759
    "metadata": {},
    "outputs": [],
    "source": [
@@ -191,11 +147,7 @@
   {
    "cell_type": "code",
    "execution_count": null,
-<<<<<<< HEAD
    "id": "d0ceda72",
-=======
-   "id": "93aafd5a",
->>>>>>> ef77c759
    "metadata": {},
    "outputs": [],
    "source": [
@@ -207,11 +159,7 @@
   {
    "attachments": {},
    "cell_type": "markdown",
-<<<<<<< HEAD
    "id": "5790ac98",
-=======
-   "id": "6b87ddde",
->>>>>>> ef77c759
    "metadata": {},
    "source": [
     "## Initialize Feedback Function(s)"
@@ -219,12 +167,7 @@
   },
   {
    "cell_type": "code",
-   "execution_count": null,
-<<<<<<< HEAD
    "id": "fcfce0cc",
-=======
-   "id": "11d1f315",
->>>>>>> ef77c759
    "metadata": {},
    "outputs": [],
    "source": [
@@ -240,11 +183,7 @@
   {
    "attachments": {},
    "cell_type": "markdown",
-<<<<<<< HEAD
    "id": "0c23d029",
-=======
-   "id": "2002422b",
->>>>>>> ef77c759
    "metadata": {},
    "source": [
     "## Instrument chain for logging with TruLens"
@@ -253,11 +192,7 @@
   {
    "cell_type": "code",
    "execution_count": null,
-<<<<<<< HEAD
    "id": "a07c1fb1",
-=======
-   "id": "8b6dda74",
->>>>>>> ef77c759
    "metadata": {},
    "outputs": [],
    "source": [
@@ -269,11 +204,7 @@
   {
    "cell_type": "code",
    "execution_count": null,
-<<<<<<< HEAD
    "id": "7a632846",
-=======
-   "id": "faf179c3",
->>>>>>> ef77c759
    "metadata": {},
    "outputs": [],
    "source": [
@@ -285,11 +216,7 @@
   },
   {
    "cell_type": "markdown",
-<<<<<<< HEAD
    "id": "6bacc4fc",
-=======
-   "id": "a1e95335",
->>>>>>> ef77c759
    "metadata": {},
    "source": [
     "## Retrieve records and feedback"
@@ -298,11 +225,7 @@
   {
    "cell_type": "code",
    "execution_count": null,
-<<<<<<< HEAD
    "id": "8856f6a0",
-=======
-   "id": "37b0e597",
->>>>>>> ef77c759
    "metadata": {},
    "outputs": [],
    "source": [
@@ -317,11 +240,7 @@
   {
    "cell_type": "code",
    "execution_count": null,
-<<<<<<< HEAD
    "id": "09d4ec4f",
-=======
-   "id": "5c1f1720",
->>>>>>> ef77c759
    "metadata": {},
    "outputs": [],
    "source": [
@@ -343,11 +262,7 @@
   {
    "attachments": {},
    "cell_type": "markdown",
-<<<<<<< HEAD
    "id": "d79a1fd0",
-=======
-   "id": "8e9293ed",
->>>>>>> ef77c759
    "metadata": {},
    "source": [
     "## Explore in a Dashboard"
@@ -356,11 +271,7 @@
   {
    "cell_type": "code",
    "execution_count": null,
-<<<<<<< HEAD
    "id": "502832e1",
-=======
-   "id": "95e4dabd",
->>>>>>> ef77c759
    "metadata": {},
    "outputs": [],
    "source": [
@@ -372,11 +283,7 @@
   {
    "attachments": {},
    "cell_type": "markdown",
-<<<<<<< HEAD
    "id": "43ba08ab",
-=======
-   "id": "85a83b30",
->>>>>>> ef77c759
    "metadata": {},
    "source": [
     "Alternatively, you can run `trulens-eval` from a command line in the same folder to start the dashboard."
@@ -385,11 +292,7 @@
   {
    "attachments": {},
    "cell_type": "markdown",
-<<<<<<< HEAD
    "id": "2a22d99d",
-=======
-   "id": "867fbc1c",
->>>>>>> ef77c759
    "metadata": {},
    "source": [
     "### Chain Leaderboard\n",
@@ -422,11 +325,7 @@
   {
    "attachments": {},
    "cell_type": "markdown",
-<<<<<<< HEAD
    "id": "a8dff588",
-=======
-   "id": "5d4329eb",
->>>>>>> ef77c759
    "metadata": {},
    "source": [
     "Note: Feedback functions evaluated in the deferred manner can be seen in the \"Progress\" page of the TruLens dashboard."
@@ -435,11 +334,7 @@
   {
    "attachments": {},
    "cell_type": "markdown",
-<<<<<<< HEAD
    "id": "2790a01c",
-=======
-   "id": "06bc5f81",
->>>>>>> ef77c759
    "metadata": {},
    "source": [
     "## Or view results directly in your notebook"
@@ -448,11 +343,7 @@
   {
    "cell_type": "code",
    "execution_count": null,
-<<<<<<< HEAD
    "id": "b2292133",
-=======
-   "id": "feb52898",
->>>>>>> ef77c759
    "metadata": {},
    "outputs": [],
    "source": [
