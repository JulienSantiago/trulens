{
 "cells": [
  {
   "cell_type": "markdown",
   "metadata": {},
   "source": [
    "# Dummy Provider Example and High Volume Robustness Testing\n",
    "\n",
    "This notebook has two purposes: \n",
    "\n",
    "- Demostrate the dummy feedback function provider which behaves like the\n",
    "  huggingface provider except it does not actually perform any network calls and\n",
    "  just produces constant results. It can be used to prototype feedback function\n",
    "  wiring for your apps before invoking potentially slow (to run/to load)\n",
    "  feedback functions.\n",
    "\n",
    "- Test out high-volume record and feedback computation. To this end, we use the\n",
    "  custom app which is dummy in a sense that it produces useless answers without\n",
    "  making any API calls but otherwise behaves similarly to real apps, and the\n",
    "  dummy feedback function provider."
   ]
  },
  {
   "cell_type": "code",
   "execution_count": null,
   "metadata": {},
   "outputs": [],
   "source": [
    "%load_ext autoreload\n",
    "%autoreload 2\n",
    "from pathlib import Path\n",
    "import sys\n",
    "\n",
    "# If running from github repo, can use this:\n",
    "sys.path.append(str(Path().cwd().parent.parent.resolve()))"
   ]
  },
  {
   "cell_type": "code",
   "execution_count": null,
   "metadata": {},
   "outputs": [],
   "source": [
    "from concurrent.futures import as_completed\n",
    "from time import sleep\n",
    "\n",
    "from examples.expositional.end2end_apps.custom_app.custom_app import CustomApp\n",
    "from tqdm.auto import tqdm\n",
    "\n",
    "from trulens_eval import Feedback\n",
    "from trulens_eval import Tru\n",
    "from trulens_eval.feedback.provider.hugs import Dummy\n",
    "from trulens_eval.schema import FeedbackMode\n",
    "from trulens_eval.tru_custom_app import TruCustomApp\n",
    "from trulens_eval.utils.threading import TP\n",
    "\n",
    "tp = TP()\n",
    "\n",
    "d = Dummy(\n",
    "    loading_prob=0.1,\n",
    "    freeze_prob=0.01,\n",
    "    error_prob=0.01,\n",
    "    overloaded_prob=0.1,\n",
    "    rpm=6000\n",
    ")\n",
    "\n",
    "tru = Tru()\n",
    "\n",
    "tru.reset_database()\n",
    "\n",
    "tru.start_dashboard(\n",
    "    force = True,\n",
    "    _dev=Path().cwd().parent.parent.resolve()\n",
    ")\n"
   ]
  },
  {
   "cell_type": "code",
   "execution_count": null,
   "metadata": {},
   "outputs": [],
   "source": [
    "f_dummy1 = Feedback(\n",
    "    d.language_match\n",
    ").on_input_output()\n",
    "\n",
    "f_dummy2 = Feedback(\n",
    "    d.positive_sentiment\n",
    ").on_output()\n",
    "\n",
    "f_dummy3 = Feedback(\n",
    "    d.positive_sentiment\n",
    ").on_input()\n",
    "\n",
    "\n",
    "# Create custom app:\n",
    "ca = CustomApp()\n",
    "\n",
    "# Create trulens wrapper:\n",
    "ta = TruCustomApp(\n",
    "    ca,\n",
    "    app_id=\"customapp\",\n",
<<<<<<< HEAD
    "    main_method = ca.respond_to_query\n",
    ")\n",
    "\n",
    "from trulens_eval.appui import AppUI\n",
    "\n",
    "aui = AppUI(app=ta)\n",
    "aui.widget"
=======
    "    main_method = ca.respond_to_query,\n",
    "    feedbacks=[f_dummy1, f_dummy2, f_dummy3],\n",
    "    feedback_mode=FeedbackMode.WITH_APP_THREAD\n",
    ")"
   ]
  },
  {
   "cell_type": "code",
   "execution_count": null,
   "metadata": {},
   "outputs": [],
   "source": [
    "with ta as recorder:\n",
    "    res = ca.respond_to_query(f\"hello there\")\n",
    "\n",
    "rec = recorder.get()\n",
    "print(rec.feedback_results)\n",
    "for res in as_completed(rec.feedback_results):\n",
    "    print(res.result())\n",
    "    \n",
    "print(rec.feedback_results)"
   ]
  },
  {
   "cell_type": "code",
   "execution_count": null,
   "metadata": {},
   "outputs": [],
   "source": [
    "# Sequential app invocation.\n",
    "\n",
    "if True:\n",
    "    for i in tqdm(range(100), desc=\"invoking app\"):\n",
    "        with ta as recorder:\n",
    "            res = ca.respond_to_query(f\"hello {i}\")\n",
    "\n",
    "        rec = recorder.get()\n",
    "        assert rec is not None"
   ]
  },
  {
   "cell_type": "code",
   "execution_count": null,
   "metadata": {},
   "outputs": [],
   "source": [
    "# Parallel feedback evaluation.\n",
    "\n",
    "futures = []\n",
    "num_tests = 1000\n",
    "good = 0\n",
    "bad = 0\n",
    "\n",
    "def test_feedback(msg):\n",
    "    return msg, d.positive_sentiment(msg)\n",
    "\n",
    "for i in tqdm(range(num_tests), desc=\"starting feedback task\"):\n",
    "    futures.append(tp.submit(test_feedback, msg=f\"good\"))\n",
    "\n",
    "prog = tqdm(as_completed(futures), total=num_tests)\n",
    "\n",
    "for f in prog:\n",
    "    try:\n",
    "        res = f.result()\n",
    "        good += 1\n",
    "\n",
    "        assert res[0] == \"good\"\n",
    "\n",
    "        prog.set_description_str(f\"{good} / {bad}\")\n",
    "    except Exception as e:\n",
    "        bad += 1\n",
    "        prog.set_description_str(f\"{good} / {bad}\")"
   ]
  },
  {
   "cell_type": "code",
   "execution_count": null,
   "metadata": {},
   "outputs": [
    {
     "name": "stdout",
     "output_type": "stream",
     "text": [
      "✅ feedback result positive_sentiment DONE)\n",
      "✅ feedback result positive_sentiment DONE)\n",
      "✅ feedback result positive_sentiment DONE)\n",
      "✅ feedback result language_match DONE)\n"
     ]
    }
   ],
   "source": [
    "# Parallel app invocation.\n",
    "\n",
    "def run_query(q):\n",
    "\n",
    "    with ta as recorder:\n",
    "        res = ca.respond_to_query(q)\n",
    "\n",
    "    rec = recorder.get()\n",
    "    assert rec is not None\n",
    "\n",
    "    return f\"run_query {q} result\"\n",
    "\n",
    "for i in tqdm(range(100), desc=\"starting app task\"):\n",
    "    print(\n",
    "        tp.completed_tasks, \n",
    "        end=\"\\r\"\n",
    "    )\n",
    "    tp.submit(run_query, q=f\"hello {i}\")"
>>>>>>> 4041684c
   ]
  }
 ],
 "metadata": {
  "kernelspec": {
   "display_name": "py38_trulens",
   "language": "python",
   "name": "python3"
  },
  "language_info": {
   "codemirror_mode": {
    "name": "ipython",
    "version": 3
   },
   "file_extension": ".py",
   "mimetype": "text/x-python",
   "name": "python",
   "nbconvert_exporter": "python",
   "pygments_lexer": "ipython3",
   "version": "3.8.16"
  },
  "orig_nbformat": 4
 },
 "nbformat": 4,
 "nbformat_minor": 2
}<|MERGE_RESOLUTION|>--- conflicted
+++ resolved
@@ -58,7 +58,7 @@
     "\n",
     "d = Dummy(\n",
     "    loading_prob=0.1,\n",
-    "    freeze_prob=0.01,\n",
+    "    freeze_prob=0.0, # we expect requests to have their own timeouts so freeze should never happen\n",
     "    error_prob=0.01,\n",
     "    overloaded_prob=0.1,\n",
     "    rpm=6000\n",
@@ -71,7 +71,7 @@
     "tru.start_dashboard(\n",
     "    force = True,\n",
     "    _dev=Path().cwd().parent.parent.resolve()\n",
-    ")\n"
+    ")"
    ]
   },
   {
@@ -85,11 +85,11 @@
     ").on_input_output()\n",
     "\n",
     "f_dummy2 = Feedback(\n",
-    "    d.positive_sentiment\n",
+    "    d.positive_sentiment, name=\"output sentiment\"\n",
     ").on_output()\n",
     "\n",
     "f_dummy3 = Feedback(\n",
-    "    d.positive_sentiment\n",
+    "    d.positive_sentiment, name=\"input sentiment\"\n",
     ").on_input()\n",
     "\n",
     "\n",
@@ -100,36 +100,9 @@
     "ta = TruCustomApp(\n",
     "    ca,\n",
     "    app_id=\"customapp\",\n",
-<<<<<<< HEAD
-    "    main_method = ca.respond_to_query\n",
-    ")\n",
-    "\n",
-    "from trulens_eval.appui import AppUI\n",
-    "\n",
-    "aui = AppUI(app=ta)\n",
-    "aui.widget"
-=======
-    "    main_method = ca.respond_to_query,\n",
     "    feedbacks=[f_dummy1, f_dummy2, f_dummy3],\n",
     "    feedback_mode=FeedbackMode.WITH_APP_THREAD\n",
     ")"
-   ]
-  },
-  {
-   "cell_type": "code",
-   "execution_count": null,
-   "metadata": {},
-   "outputs": [],
-   "source": [
-    "with ta as recorder:\n",
-    "    res = ca.respond_to_query(f\"hello there\")\n",
-    "\n",
-    "rec = recorder.get()\n",
-    "print(rec.feedback_results)\n",
-    "for res in as_completed(rec.feedback_results):\n",
-    "    print(res.result())\n",
-    "    \n",
-    "print(rec.feedback_results)"
    ]
   },
   {
@@ -187,18 +160,7 @@
    "cell_type": "code",
    "execution_count": null,
    "metadata": {},
-   "outputs": [
-    {
-     "name": "stdout",
-     "output_type": "stream",
-     "text": [
-      "✅ feedback result positive_sentiment DONE)\n",
-      "✅ feedback result positive_sentiment DONE)\n",
-      "✅ feedback result positive_sentiment DONE)\n",
-      "✅ feedback result language_match DONE)\n"
-     ]
-    }
-   ],
+   "outputs": [],
    "source": [
     "# Parallel app invocation.\n",
     "\n",
@@ -218,8 +180,14 @@
     "        end=\"\\r\"\n",
     "    )\n",
     "    tp.submit(run_query, q=f\"hello {i}\")"
->>>>>>> 4041684c
-   ]
+   ]
+  },
+  {
+   "cell_type": "code",
+   "execution_count": null,
+   "metadata": {},
+   "outputs": [],
+   "source": []
   }
  ],
  "metadata": {
