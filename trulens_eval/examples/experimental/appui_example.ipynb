--- conflicted
+++ resolved
@@ -129,61 +129,6 @@
     "    app_selectors=[\n",
     "        \"app.memory.chat_memory.messages[:].content\",\n",
     "        \"app.memory.moving_summary_buffer\",\n",
-<<<<<<< HEAD
-    "\n",
-    "        \"app.prompt.template\"\n",
-    "    ],\n",
-    "    record_selectors=[\n",
-    "        \"app.memory.save_context[0].args\",\n",
-    "\n",
-    "        \"app.prompt.format.args.kwargs\",\n",
-    "        \"app.prompt.format.rets\"\n",
-    "    ]\n",
-    ")\n",
-    "aui.d"
-   ]
-  },
-  {
-   "cell_type": "markdown",
-   "metadata": {},
-   "source": [
-    "## llama_index example"
-   ]
-  },
-  {
-   "cell_type": "code",
-   "execution_count": null,
-   "metadata": {},
-   "outputs": [],
-   "source": [
-    "from llama_index import VectorStoreIndex, SimpleWebPageReader\n",
-    "\n",
-    "documents = SimpleWebPageReader(\n",
-    "    html_to_text=True\n",
-    ").load_data([\"http://paulgraham.com/worked.html\"])\n",
-    "index = VectorStoreIndex.from_documents(documents)\n",
-    "\n",
-    "query_engine = index.as_query_engine()\n",
-    "\n",
-    "trullama = tru.Llama(query_engine)"
-   ]
-  },
-  {
-   "cell_type": "code",
-   "execution_count": null,
-   "metadata": {},
-   "outputs": [],
-   "source": [
-    "from trulens_eval.appui import AppUI\n",
-    "\n",
-    "aui = AppUI(\n",
-    "    app=trullama,\n",
-    "    \n",
-    "    app_selectors=[\n",
-    "        # \"app.memory.chat_memory.messages[:].content\",\n",
-    "        # \"app.memory.moving_summary_buffer\",\n",
-=======
->>>>>>> 51550410
     "\n",
     "        \"app.prompt.template\"\n",
     "    ],\n",
