{
 "cells": [
  {
   "cell_type": "code",
   "execution_count": 1,
   "metadata": {},
   "outputs": [
    {
     "data": {
      "text/plain": [
       "\"\\nimport logging\\n\\nroot = logging.getLogger()\\nroot.setLevel(logging.DEBUG)\\n\\nhandler = logging.StreamHandler(sys.stdout)\\nhandler.setLevel(logging.DEBUG)\\nformatter = logging.Formatter('%(asctime)s - %(name)s - %(levelname)s - %(message)s')\\nhandler.setFormatter(formatter)\\nroot.addHandler(handler)\\n\""
      ]
     },
     "execution_count": 1,
     "metadata": {},
     "output_type": "execute_result"
    }
   ],
   "source": [
    "%load_ext autoreload\n",
    "%autoreload 2\n",
    "from pathlib import Path\n",
    "import sys\n",
    "\n",
    "sys.path.append(str(Path().cwd().parent.resolve()))\n",
    "\n",
    "from pprint import PrettyPrinter\n",
    "pp = PrettyPrinter()\n",
    "\n",
    "# Uncomment to get more debugging printouts:\n",
    "\"\"\"\n",
    "import logging\n",
    "\n",
    "root = logging.getLogger()\n",
    "root.setLevel(logging.DEBUG)\n",
    "\n",
    "handler = logging.StreamHandler(sys.stdout)\n",
    "handler.setLevel(logging.DEBUG)\n",
    "formatter = logging.Formatter('%(asctime)s - %(name)s - %(levelname)s - %(message)s')\n",
    "handler.setFormatter(formatter)\n",
    "root.addHandler(handler)\n",
    "\"\"\""
   ]
  },
  {
   "cell_type": "code",
   "execution_count": 2,
   "metadata": {},
   "outputs": [
    {
     "name": "stdout",
     "output_type": "stream",
     "text": [
      "wrapping <class 'openai.api_resources.chat_completion.ChatCompletion'>\n",
      "wrapping <class 'openai.api_resources.completion.Completion'>\n",
      "wrapping <class 'openai.api_resources.customer.Customer'>\n",
      "wrapping <class 'openai.api_resources.deployment.Deployment'>\n",
      "wrapping <class 'openai.api_resources.edit.Edit'>\n",
      "wrapping <class 'openai.api_resources.embedding.Embedding'>\n",
      "wrapping <class 'openai.api_resources.file.File'>\n",
      "wrapping <class 'openai.api_resources.fine_tune.FineTune'>\n",
      "wrapping <class 'openai.api_resources.image.Image'>\n",
      "wrapping <class 'openai.api_resources.moderation.Moderation'>\n"
     ]
    }
   ],
   "source": [
    "import openai\n",
    "def wrap(func):\n",
    "    def wrapper(*args, **kwargs):\n",
    "        print(\"wrapping request=\")\n",
    "        pp.pprint(args)\n",
    "        pp.pprint(kwargs)\n",
    "        rets = func(*args, **kwargs)\n",
    "        print(\"rets=\")\n",
    "        pp.pprint(rets)\n",
    "        return rets\n",
    "    return wrapper\n",
    "\n",
    "for k in dir(openai):\n",
    "    obj = getattr(openai, k)\n",
    "    if hasattr(obj, \"create\"):\n",
    "        print(f\"wrapping {obj}\")\n",
    "        f = getattr(obj, \"create\")\n",
    "        w = wrap(f)\n",
    "        setattr(obj, \"create\", w)"
   ]
  },
  {
   "cell_type": "code",
   "execution_count": 3,
   "metadata": {},
   "outputs": [
    {
     "name": "stdout",
     "output_type": "stream",
     "text": [
      "KEY SET: OPENAI_API_KEY\n",
      "KEY SET: PINECONE_API_KEY\n",
      "KEY SET: PINECONE_ENV\n",
      "KEY SET: HUGGINGFACE_API_KEY\n",
      "KEY SET: SLACK_TOKEN\n",
      "KEY SET: SLACK_SIGNING_SECRET\n",
      "KEY SET: COHERE_API_KEY\n"
     ]
    }
   ],
   "source": [
    "from trulens_eval.keys import *"
   ]
  },
  {
   "cell_type": "code",
   "execution_count": 4,
   "metadata": {},
   "outputs": [
    {
     "data": {
      "application/vnd.jupyter.widget-view+json": {
       "model_id": "83c01cf235334cbb990fb9dcd2e61035",
       "version_major": 2,
       "version_minor": 0
      },
      "text/plain": [
       "openai api: 0requests [00:00, ?requests/s]"
      ]
     },
     "metadata": {},
     "output_type": "display_data"
    },
    {
     "name": "stdout",
     "output_type": "stream",
     "text": [
      "wrapping request=\n",
      "()\n",
      "{'messages': [{'content': 'You are a RELEVANCE classifier; providing the '\n",
      "                          'relevance of the given STATEMENT to the given '\n",
      "                          'QUESTION.\\n'\n",
      "                          'Respond only as a number from 1 to 10 where 1 is '\n",
      "                          'the least relevant and 10 is the most relevant.\\n'\n",
      "                          'Never elaborate.\\n'\n",
      "                          '\\n'\n",
      "                          'QUESTION: Who is Piotr?\\n'\n",
      "                          '\\n'\n",
      "                          'STATEMENT: Piotr is a person.\\n'\n",
      "                          '\\n'\n",
      "                          'RELEVANCE: ',\n",
      "               'role': 'system'}],\n",
      " 'model': 'gpt-3.5-turbo',\n",
      " 'temperature': 0.0}\n",
      "rets=\n",
      "{'choices': [{'finish_reason': 'stop',\n",
      "              'index': 0,\n",
      "              'message': {'content': '10',\n",
      "                          'role': 'assistant'}}],\n",
      " 'created': 1686942304,\n",
      " 'id': 'chatcmpl-7S92m7fGOpQGrBCgOkZ0kwelXfM5y',\n",
      " 'model': 'gpt-3.5-turbo-0301',\n",
      " 'object': 'chat.completion',\n",
      " 'usage': {'completion_tokens': 1,\n",
      "           'prompt_tokens': 81,\n",
      "           'total_tokens': 82}}\n"
     ]
    },
    {
     "data": {
      "text/plain": [
       "1.0"
      ]
     },
     "execution_count": 4,
     "metadata": {},
     "output_type": "execute_result"
    }
   ],
   "source": [
<<<<<<< HEAD
    "from trulens_eval import feedback\n",
    "provider_openai = feedback.OpenAI()\n",
    "provider_openai.qs_relevance(\"Who is Piotr?\", \"Piotr is a person.\")"
=======
    "Tru().reset_database()"
>>>>>>> b0d60b60
   ]
  },
  {
   "cell_type": "code",
   "execution_count": null,
   "metadata": {},
   "outputs": [],
   "source": []
  },
  {
   "cell_type": "code",
   "execution_count": null,
   "metadata": {},
   "outputs": [],
   "source": [
    "from llama_index import GPTVectorStoreIndex, SimpleDirectoryReader\n",
    "\n",
    "documents = SimpleDirectoryReader('llama_index/data').load_data()\n",
    "index = GPTVectorStoreIndex.from_documents(documents)\n",
    "\n",
    "query_engine = index.as_query_engine()\n",
    "# response = query_engine.query(\"What did the author do growing up?\")\n",
    "# print(response)"
   ]
  },
  {
   "cell_type": "code",
   "execution_count": null,
   "metadata": {},
   "outputs": [],
   "source": [
    "# For aggregation,\n",
    "import numpy as np\n",
    "\n",
    "from trulens_eval import feedback, Feedback, Query, Tru\n",
    "\n",
    "# Construct feedback functions.\n",
    "\n",
    "hugs = feedback.Huggingface()\n",
    "openai = feedback.OpenAI()\n",
    "\n",
    "# Language match between question/answer.\n",
    "f_lang_match = Feedback(hugs.language_match).on(\n",
    "    text1=Query.RecordInput, text2=Query.RecordOutput\n",
    ")\n",
    "\n",
    "# Question/answer relevance between overall question and answer.\n",
    "f_qa_relevance = Feedback(openai.relevance).on(\n",
    "    prompt=Query.RecordInput, response=Query.RecordOutput\n",
    ")\n",
    "\n",
    "# Question/statement relevance between question and each context chunk.\n",
    "f_qs_relevance = feedback.Feedback(openai.qs_relevance).on(\n",
    "    question=Query.RecordInput,\n",
    "    statement=Query.Record.model.retriever.retrieve.rets[:].node.text\n",
    ").aggregate(np.min)\n",
    "\n",
    "feedbacks = [\n",
    "#    f_lang_match, \n",
    "#    f_qa_relevance, \n",
    "#    f_qs_relevance\n",
    "]"
   ]
  },
  {
   "cell_type": "code",
   "execution_count": null,
   "metadata": {},
   "outputs": [],
   "source": []
  },
  {
   "cell_type": "code",
   "execution_count": null,
   "metadata": {},
   "outputs": [],
   "source": []
  },
  {
   "cell_type": "code",
   "execution_count": null,
   "metadata": {},
   "outputs": [],
   "source": [
    "l = Tru().Llama(engine=query_engine, feedbacks=feedbacks, chain_id=\"default\")"
   ]
  },
  {
   "cell_type": "code",
   "execution_count": null,
   "metadata": {},
   "outputs": [],
   "source": [
    "list(l.instrumented())"
   ]
  },
  {
   "cell_type": "code",
   "execution_count": null,
   "metadata": {},
   "outputs": [],
   "source": [
    "res, record = l.query_with_record(\"Who is Shayak?\")"
   ]
  },
  {
   "cell_type": "code",
   "execution_count": null,
   "metadata": {},
   "outputs": [],
   "source": [
    "proc = Tru().start_dashboard(force=True, _dev=Path.cwd().parent)\n",
    "# thread = Tru().start_evaluator(restart=True)"
   ]
  },
  {
   "cell_type": "code",
   "execution_count": null,
   "metadata": {},
   "outputs": [],
   "source": [
    "import llama_index\n",
    "dir(llama_index.llm_predictor)"
   ]
  },
  {
   "cell_type": "code",
   "execution_count": null,
   "metadata": {},
   "outputs": [],
   "source": [
    "type(l.app._response_synthesizer._response_builder)"
   ]
  },
  {
   "cell_type": "code",
   "execution_count": null,
   "metadata": {},
   "outputs": [],
   "source": []
  }
 ],
 "metadata": {
  "kernelspec": {
   "display_name": "py38_trulens",
   "language": "python",
   "name": "python3"
  },
  "language_info": {
   "codemirror_mode": {
    "name": "ipython",
    "version": 3
   },
   "file_extension": ".py",
   "mimetype": "text/x-python",
   "name": "python",
   "nbconvert_exporter": "python",
   "pygments_lexer": "ipython3",
   "version": "3.8.16"
  },
  "orig_nbformat": 4
 },
 "nbformat": 4,
 "nbformat_minor": 2
}<|MERGE_RESOLUTION|>--- conflicted
+++ resolved
@@ -175,21 +175,26 @@
     }
    ],
    "source": [
-<<<<<<< HEAD
     "from trulens_eval import feedback\n",
     "provider_openai = feedback.OpenAI()\n",
     "provider_openai.qs_relevance(\"Who is Piotr?\", \"Piotr is a person.\")"
-=======
+   ]
+  },
+  {
+   "cell_type": "code",
+   "execution_count": null,
+   "metadata": {},
+   "outputs": [],
+   "source": []
+  },
+  {
+   "cell_type": "code",
+   "execution_count": null,
+   "metadata": {},
+   "outputs": [],
+   "source": [
     "Tru().reset_database()"
->>>>>>> b0d60b60
-   ]
-  },
-  {
-   "cell_type": "code",
-   "execution_count": null,
-   "metadata": {},
-   "outputs": [],
-   "source": []
+   ]
   },
   {
    "cell_type": "code",
