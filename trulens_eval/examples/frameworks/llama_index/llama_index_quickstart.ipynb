--- conflicted
+++ resolved
@@ -29,12 +29,7 @@
    "metadata": {},
    "outputs": [],
    "source": [
-<<<<<<< HEAD
     "! pip install trulens-eval==0.7.0 llama_index==0.7.0 html2text==2020.1.16"
-=======
-    "!pip install trulens-eval==0.7.0\n",
-    "!pip install llama_index==0.7.11"
->>>>>>> 952dabca
    ]
   },
   {
