from copy import deepcopy
from datetime import datetime
import json
from typing import List, Literal, Optional

import pandas as pd
from pydantic import BaseModel
import streamlit as st
from streamlit_pills import pills

from trulens_eval.schema.feedback import FeedbackCall
from trulens_eval.tru_custom_app import TruCustomApp


class ModelConfig(BaseModel):
    model: str = "Snowflake Arctic Instruct"
    temperature: float = 0.7
    top_p: float = 1.0
    max_new_tokens: int = 1024
    system_prompt: str = ""
    use_rag: bool = True
<<<<<<< HEAD
    retriever: Optional[str] = "Cortex Search"
    retrieval_filter: Optional[float] = 0.5
    filter_feedback_function: Optional[str] = "Context Relevance (LLM-as-Judge)"
=======
    retriever: str = "Cortex Search"
    provider: str = "Replicate"
    retrieval_filter: float = 0.5
>>>>>>> f1eb9998
    trulens_recorder: Optional[TruCustomApp] = None


class FeedbackDisplay(BaseModel):
    score: float = 0
    calls: list[FeedbackCall]
    icon: str


class Message(BaseModel):
    role: Literal["user", "assistant", "system"]
    content: str
    feedbacks: dict[str, FeedbackDisplay] = {}
    sources: set[str] = set()


class ConversationFeedback(BaseModel):
    category: str
    custom_category: str = ""
    quality_score: float
    comments: str = ""
    flagged: bool = False
    flagged_comments: str = ""


class Conversation:
    messages: List[Message] = []
    model_config: ModelConfig = None
    feedback: ConversationFeedback = None
    has_error: bool = None

    def __init__(self):
        self.reset_messages()
        self.model_config: ModelConfig = ModelConfig()
        self.feedback: ConversationFeedback = None

    def add_message(self, message: Message, container=st, render=True):
        self.messages.append(message)
        if render:
            self.render_message(message, container, key=str(len(self.messages)))

    def reset_messages(self):
        self.messages: List[Message] = []

    def render_all(self, container=st):
        for idx, message in enumerate(self.messages):
            self.render_message(message, container, key=str(idx))

    @st.experimental_fragment(run_every=2)
    def render_feedbacks(self, message: Message, key: str):
        feedbacks: dict[str, FeedbackDisplay] = message.feedbacks
        if len(feedbacks) == 0:
            return

        feedback_cols = list(feedbacks.keys())
        icons = list(map(lambda fcol: feedbacks[fcol].icon, feedback_cols))

        st.write('**Feedback functions**')
        selected_fcol = pills(
            "Feedback functions",
            feedback_cols,
            index=None,
            format_func=lambda fcol: f"{fcol} {feedbacks[fcol].score:.4f}",
            label_visibility=
            "collapsed",  # Hiding because we can't format the label here.
            icons=icons,
            key=
            f"{key}_{len(feedbacks)}"  # Important! Otherwise streamlit sometimes lazily skips update even with st.exprimental_fragment
        )

        # Extract the arguments + meta from the feedback call into a dict
        def extract_call(fcall: FeedbackCall):
            ret = {}
            fcall_dump = fcall.model_dump()

            if 'args' in fcall_dump:
                for arg in fcall_dump['args'].keys():
                    ret[arg] = fcall_dump['args'][arg]

            ret['result'] = fcall_dump['ret']

            if 'meta' in fcall_dump:
                for met in fcall_dump['meta'].keys():
                    ret[met] = fcall_dump['meta'][met]

            return ret

        if selected_fcol != None:
            calls: list[FeedbackCall] = feedbacks[selected_fcol].calls
            calls_dict = list(map(lambda fcall: extract_call(fcall), calls))
            st.dataframe(
                pd.DataFrame.from_records(calls_dict),
                use_container_width=True,
                hide_index=True
            )

        if len(message.sources) > 0:
            with st.expander(f'**{len(message.sources)} sources used**'):
                st.dataframe(
                    pd.DataFrame(
                        list(message.sources), columns=['Source text']
                    ),
                    use_container_width=True,
                    hide_index=True
                )

    def render_message(
        self, message: Message, container=st, key=str(datetime.now())
    ):
        with container.chat_message(message.role):
            st.write(message.content)

            self.render_feedbacks(message, key)

    def messages_to_text(self, truncate=True):
        msgs = []
        for m in self.messages[1:]:
            if len(m.content) < 35 or not truncate:
                txt = m.content
            else:
                txt = m.content[0:35] + "..."
            msgs.append(f"{m.role}: {txt}")
        return "\n\n".join(msgs)


class ConversationRecord:
    conversations: List[Conversation] = []
    user: str = ""
    title: str = ""

    def __init__(
        self,
        *,
        title: str,
        user: str,
        conversations: List[Conversation] = [],
    ):
        self.user = user
        self.title = title
        self.conversations = []
        for c in conversations:
            self.conversations.append(deepcopy(c))

    def to_json(self):
        cr = {
            "conversations": [],
            "user": self.user,
            "title": self.title,
        }
        for conv in self.conversations:
            c = {
                "messages": [dict(m) for m in conv.messages],
                "model_config": dict(conv.model_config),
            }
            if conv.feedback:
                c["feedback"] = dict(conv.feedback)
            cr["conversations"].append(c)
        return json.dumps(cr)

    @classmethod
    def from_json(cls, raw_json: str):
        d = json.loads(raw_json, strict=False)
        cr = ConversationRecord(
            title=d["title"],
            user=d["user"],
        )
        for c in d["conversations"]:
            conversation = Conversation()
            conversation.model_config = ModelConfig.parse_obj(c["model_config"])
            conversation.messages = [
                Message.parse_obj(m) for m in c["messages"]
            ]
            if "feedback" in c:
                conversation.feedback = ConversationFeedback.parse_obj(
                    c["feedback"]
                )
            cr.conversations.append(conversation)
        return cr<|MERGE_RESOLUTION|>--- conflicted
+++ resolved
@@ -19,15 +19,10 @@
     max_new_tokens: int = 1024
     system_prompt: str = ""
     use_rag: bool = True
-<<<<<<< HEAD
     retriever: Optional[str] = "Cortex Search"
+    provider: str = "Replicate"
     retrieval_filter: Optional[float] = 0.5
     filter_feedback_function: Optional[str] = "Context Relevance (LLM-as-Judge)"
-=======
-    retriever: str = "Cortex Search"
-    provider: str = "Replicate"
-    retrieval_filter: float = 0.5
->>>>>>> f1eb9998
     trulens_recorder: Optional[TruCustomApp] = None
 
 
