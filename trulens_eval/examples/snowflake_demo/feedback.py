import os

from dotenv import load_dotenv
import numpy as np

from trulens_eval import Feedback
from trulens_eval import Select
from trulens_eval import Tru
from trulens_eval.feedback.provider.litellm import LiteLLM
<<<<<<< HEAD
from custom_feedback.small_local_models import SmallLocalModels
=======
>>>>>>> 75299ee7

load_dotenv()

db_url = "snowflake://{user}:{password}@{account}/{dbname}/{schema}?warehouse={warehouse}&role={role}".format(
    user=os.environ["SF_USER"],
    account=os.environ["SF_ACCOUNT"],
    password=os.environ["SF_PASSWORD"],
    dbname=os.environ["SF_DB_NAME"],
    schema=os.environ["SF_SCHEMA"],
    warehouse=os.environ["SF_WAREHOUSE"],
    role=os.environ["SF_ROLE"],
)

tru = Tru(database_url=db_url)

provider = LiteLLM(model_engine="replicate/snowflake/snowflake-arctic-instruct")
small_local_model_provider = SmallLocalModels(
    os.getenv(
        "SMALL_LOCAL_MODELS_CONTEXT_RELEVANCE_MODEL_PATH",
        "/trulens_demo/small_local_models/context_relevance",
    ),
)

f_groundedness = (
    Feedback(
        provider.groundedness_measure_with_cot_reasons, name="Groundedness"
    ).on(Select.RecordCalls.retrieve_context.rets[1][:]).on_output()
)
f_context_relevance = (
    Feedback(provider.context_relevance,
             name="Context Relevance").on_input().on(
                 Select.RecordCalls.retrieve_context.rets[1][:]
             ).aggregate(np.mean
                        )  # choose a different aggregation method if you wish
<<<<<<< HEAD
)
f_small_local_models_context_relevance = (
    Feedback(
        small_local_model_provider.context_relevance,
        name="[Small Local Model] Context Relevance",
    ).on_input().on(Select.RecordCalls.retrieve_context.rets[1][:]).aggregate(
        np.mean
    )  # choose a different aggregation method if you wish
)
f_answer_relevance = (
    Feedback(provider.relevance_with_cot_reasons,
             name="Answer Relevance").on_input().on_output().aggregate(np.mean)
=======
)
f_answer_relevance = (
    Feedback(provider.relevance_with_cot_reasons,
             name="Answer Relevance").on_input().on_output().aggregate(np.mean)
)
f_criminality_input = (
    Feedback(
        provider.criminality_with_cot_reasons,
        name="Criminality input",
        higher_is_better=False
    ).on(Select.RecordInput)
)
f_criminality_output = (
    Feedback(
        provider.criminality_with_cot_reasons,
        name="Criminality output",
        higher_is_better=False
    ).on_output()
>>>>>>> 75299ee7
)
f_criminality_input = Feedback(
    provider.criminality_with_cot_reasons,
    name="Criminality input",
    higher_is_better=False,
).on(Select.RecordInput)
f_criminality_output = Feedback(
    provider.criminality_with_cot_reasons,
    name="Criminality output",
    higher_is_better=False,
).on_output()

feedbacks_rag = [
<<<<<<< HEAD
    f_context_relevance,
    f_small_local_models_context_relevance,
    f_answer_relevance,
    f_groundedness,
    f_criminality_input,
    f_criminality_output,
=======
    f_context_relevance, f_answer_relevance, f_groundedness,
    f_criminality_input, f_criminality_output
>>>>>>> 75299ee7
]
feedbacks_no_rag = [
    f_answer_relevance, f_criminality_input, f_criminality_output
]<|MERGE_RESOLUTION|>--- conflicted
+++ resolved
@@ -1,5 +1,6 @@
 import os
 
+from custom_feedback.small_local_models import SmallLocalModels
 from dotenv import load_dotenv
 import numpy as np
 
@@ -7,10 +8,6 @@
 from trulens_eval import Select
 from trulens_eval import Tru
 from trulens_eval.feedback.provider.litellm import LiteLLM
-<<<<<<< HEAD
-from custom_feedback.small_local_models import SmallLocalModels
-=======
->>>>>>> 75299ee7
 
 load_dotenv()
 
@@ -45,7 +42,6 @@
                  Select.RecordCalls.retrieve_context.rets[1][:]
              ).aggregate(np.mean
                         )  # choose a different aggregation method if you wish
-<<<<<<< HEAD
 )
 f_small_local_models_context_relevance = (
     Feedback(
@@ -54,11 +50,6 @@
     ).on_input().on(Select.RecordCalls.retrieve_context.rets[1][:]).aggregate(
         np.mean
     )  # choose a different aggregation method if you wish
-)
-f_answer_relevance = (
-    Feedback(provider.relevance_with_cot_reasons,
-             name="Answer Relevance").on_input().on_output().aggregate(np.mean)
-=======
 )
 f_answer_relevance = (
     Feedback(provider.relevance_with_cot_reasons,
@@ -77,7 +68,6 @@
         name="Criminality output",
         higher_is_better=False
     ).on_output()
->>>>>>> 75299ee7
 )
 f_criminality_input = Feedback(
     provider.criminality_with_cot_reasons,
@@ -91,17 +81,12 @@
 ).on_output()
 
 feedbacks_rag = [
-<<<<<<< HEAD
     f_context_relevance,
     f_small_local_models_context_relevance,
     f_answer_relevance,
     f_groundedness,
     f_criminality_input,
     f_criminality_output,
-=======
-    f_context_relevance, f_answer_relevance, f_groundedness,
-    f_criminality_input, f_criminality_output
->>>>>>> 75299ee7
 ]
 feedbacks_no_rag = [
     f_answer_relevance, f_criminality_input, f_criminality_output
