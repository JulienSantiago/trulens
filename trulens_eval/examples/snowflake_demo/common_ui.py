--- conflicted
+++ resolved
@@ -134,17 +134,10 @@
 
 def get_tru_app_id(
     model: str, temperature: float, top_p: float, max_new_tokens: int,
-<<<<<<< HEAD
-    use_rag: bool, retrieval_filter: float
-):
-    # Args are hashed for cache lookup
-    return f"app-prod-{model}{'-rag' if use_rag else ''}-retrieval-filter-{retrieval_filter} (temp-{temperature}-topp-{top_p}-maxtokens-{max_new_tokens})"
-=======
     use_rag: bool, retriever: str
 ) -> str:
     # Args are hashed for cache'(' lookup
-    return f"app-prod-{model}{'-' + retriever if use_rag else ''} (temp-{temperature}-topp-{top_p}-maxtokens-{max_new_tokens})"
->>>>>>> df46ee22
+    return f"app-prod-{model}{'-' + retriever if use_rag else ''}-retrieval-filter-{retrieval_filter} (temp-{temperature}-topp-{top_p}-maxtokens-{max_new_tokens})"
 
 
 def configure_model(
@@ -156,11 +149,8 @@
     MAX_NEW_TOKENS_KEY = f"max_new_tokens_{key}"
     SYSTEM_PROMPT_KEY = f"system_prompt_{key}"
     USE_RAG_KEY = f"use_rag_{key}"
-<<<<<<< HEAD
     RETRIEVAL_FILTER_KEY = f"retrieval_filter_{key}"
-=======
     RETRIEVER_KEY = f"retriever_{key}"
->>>>>>> df46ee22
 
     # initialize app metadata for tracking
     metadata = {
@@ -176,13 +166,10 @@
             ),
         "use_rag":
             st.session_state.get(USE_RAG_KEY, model_config.use_rag),
-<<<<<<< HEAD
         "retrieval_filter":
             st.session_state.get(RETRIEVAL_FILTER_KEY, model_config.retrieval_filter)
-=======
         "retriever":
             st.session_state.get(RETRIEVER_KEY, model_config.retriever),
->>>>>>> df46ee22
     }
 
     if MODEL_KEY not in st.session_state:
