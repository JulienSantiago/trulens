import json
import pathlib
import threading
from typing import Dict, Optional

from conversation_manager import ConversationManager
# feedback functions
from feedback import feedbacks_no_rag
from feedback import feedbacks_rag
from llm import AVAILABLE_MODELS
from llm import StreamGenerator
from retrieve import AVAILABLE_RETRIEVERS
from schema import Conversation
from schema import FeedbackDisplay
from schema import Message
from schema import ModelConfig
import streamlit as st
from streamlit.runtime.scriptrunner import add_script_run_ctx
from streamlit.runtime.scriptrunner.script_run_context import \
    get_script_run_ctx

from trulens_eval.schema.feedback import FeedbackCall
from trulens_eval.schema.feedback import FeedbackDefinition
from trulens_eval.schema.feedback import FeedbackResult
from trulens_eval.schema.record import Record
from trulens_eval.tru_custom_app import TruCustomApp
from trulens_eval.utils.python import Future
from trulens_eval.ux.styles import CATEGORY

generator = StreamGenerator()


def page_setup(
    title, wide_mode=False, collapse_sidebar=False, visibility="public"
):
    if st.get_option("client.showSidebarNavigation"
                    ) and "already_ran" not in st.session_state:
        st.set_option("client.showSidebarNavigation", False)
        st.session_state.already_ran = True
        st.rerun()

    # Handle access control
    if visibility in ("user",
                      "admin") and not st.session_state.get("user_name"):
        st.switch_page("app.py")
    if visibility == "admin" and not st.session_state.get("admin_mode"):
        st.switch_page("app.py")

    CURRENT_DIR = pathlib.Path(__file__).parent.resolve()
    LOGO = str(CURRENT_DIR / "logo.png")
    ICON_LOGO = str(CURRENT_DIR / "logo_small.png")

    st.set_page_config(
        page_title=f"LLM Evaluation: {title}",
        page_icon=ICON_LOGO,
        layout="wide" if wide_mode else "centered",
        initial_sidebar_state="collapsed" if collapse_sidebar else "auto",
    )

    st.logo(LOGO, link="https://www.snowflake.com", icon_image=ICON_LOGO)
    st.title(title)

    # Check for initial login via query_params
    if initial_user := st.query_params.get("user"):
        st.session_state.user_name = initial_user
        del st.query_params["user"]

    if "conversation_manager" not in st.session_state:
        st.session_state.conversation_manager = ConversationManager()

    # Add page navigation
    with st.sidebar:
        st.header("LLM Evaluation")

        # st.write("")
        st.page_link("pages/about.py", label="About", icon=":material/info:")
        st.page_link("app.py", label="Chat", icon=":material/chat:")

        if st.session_state.get("user_name"):
            st.page_link(
                "pages/account.py",
                label="My Account",
                icon=":material/account_circle:"
            )

        if st.session_state.get("admin_mode"):
            st.subheader("Admin view")
            st.page_link(
                "pages/analysis.py",
                label="Conversation Analysis",
                icon=":material/analytics:"
            )
            st.page_link(
                "pages/users.py",
                label="User Management",
                icon=":material/group:"
            )

        st.write("")

        if user := st.session_state.get("user_name"):
            with st.popover("⚙️&nbsp; Settings", use_container_width=True):
                st.write(f"Logged in user: `{user}`")
                sidebar_container = st.container()
                if st.button("🔑&nbsp; Logout", use_container_width=True):
                    st.session_state.user_name = None
                    st.session_state.admin_mode = None
                    if visibility != "public":
                        st.switch_page("app.py")
                    else:
                        st.rerun()
        else:
            sidebar_container = st.container()
            if st.button("🔑&nbsp; Login", use_container_width=True):
                login()

    return sidebar_container


@st.experimental_dialog("Login")
def login():
    conv_mgr: ConversationManager = st.session_state.conversation_manager
    options = set([""])
    options.update(conv_mgr.list_users())
    existing = st.selectbox("Existing user:", options)
    if not existing:
        new_user = st.text_input("New user:")
    admin_mode = st.checkbox("Admin mode", value=True)
    if st.button("Submit"):
        st.session_state.user_name = existing or new_user
        st.session_state.admin_mode = admin_mode
        st.rerun()


def get_tru_app_id(
    model: str, temperature: float, top_p: float, max_new_tokens: int,
    use_rag: bool, retriever: str
) -> str:
<<<<<<< HEAD
    return f"app-prod-{model}{'-' + retriever if use_rag else ''} (temp-{temperature}-topp-{top_p}-maxtokens-{max_new_tokens})"
=======
    # Args are hashed for cache'(' lookup
    return f"app-prod-{model}{'-' + retriever if use_rag else ''}{('-retrieval-filter'-retrieval_filter) if use_rag else ''} (temp-{temperature}-topp-{top_p}-maxtokens-{max_new_tokens})"
>>>>>>> b9015871


def configure_model(
    *, container, model_config: ModelConfig, key: str, full_width: bool = True
):
    MODEL_KEY = f"model_{key}"
    TEMPERATURE_KEY = f"temperature_{key}"
    TOP_P_KEY = f"top_p_{key}"
    MAX_NEW_TOKENS_KEY = f"max_new_tokens_{key}"
    SYSTEM_PROMPT_KEY = f"system_prompt_{key}"
    USE_RAG_KEY = f"use_rag_{key}"
    RETRIEVAL_FILTER_KEY = f"retrieval_filter_{key}"
    RETRIEVER_KEY = f"retriever_{key}"

    # initialize app metadata for tracking
    metadata = {
        "model":
            st.session_state.get(MODEL_KEY, model_config.model),
        "temperature":
            st.session_state.get(TEMPERATURE_KEY, model_config.temperature),
        "top_p":
            st.session_state.get(TOP_P_KEY, model_config.top_p),
        "max_new_tokens":
            st.session_state.get(
                MAX_NEW_TOKENS_KEY, model_config.max_new_tokens
            ),
        "use_rag":
            st.session_state.get(USE_RAG_KEY, model_config.use_rag),
        "retrieval_filter":
            st.session_state.get(RETRIEVAL_FILTER_KEY, model_config.retrieval_filter)
        "retriever":
            st.session_state.get(RETRIEVER_KEY, model_config.retriever),
    }

    if MODEL_KEY not in st.session_state:
        st.session_state[MODEL_KEY] = model_config.model
        st.session_state[TEMPERATURE_KEY] = model_config.temperature
        st.session_state[TOP_P_KEY] = model_config.top_p
        st.session_state[MAX_NEW_TOKENS_KEY] = model_config.max_new_tokens
        st.session_state[USE_RAG_KEY] = model_config.use_rag
        st.session_state[RETRIEVER_KEY] = model_config.retriever
        metadata = {
            "model": st.session_state[MODEL_KEY],
            "temperature": st.session_state[TEMPERATURE_KEY],
            "top_p": st.session_state[TOP_P_KEY],
            "max_new_tokens": st.session_state[MAX_NEW_TOKENS_KEY],
            "use_rag": st.session_state[USE_RAG_KEY],
            "retriever": st.session_state[RETRIEVER_KEY],
        }

    with container:
        with st.popover(f"Configure :blue[{st.session_state[MODEL_KEY]}]",
                        use_container_width=full_width):
            left1, right1 = st.columns(2)
            left2, right2 = st.columns(2)
            with left1:
                model_config.model = st.selectbox(
                    label="Select model:",
                    options=AVAILABLE_MODELS,
                    key=MODEL_KEY,
                )
                if model_config.model != st.session_state[MODEL_KEY]:
                    st.session_state[MODEL_KEY] = model_config.model

            with left2:
                SYSTEM_PROMPT_HELP = """
                    Add a system prompt which is added to the beginning
                    of each conversation.
                """
                model_config.system_prompt = st.text_area(
                    label="System Prompt:",
                    height=2,
                    key=SYSTEM_PROMPT_KEY,
                    help=SYSTEM_PROMPT_HELP,
                )
                if model_config.system_prompt != st.session_state[
                        SYSTEM_PROMPT_KEY]:
                    st.session_state[SYSTEM_PROMPT_KEY
                                    ] = model_config.system_prompt

            with right1:
                model_config.temperature = st.slider(
                    min_value=0.0,
                    max_value=1.0,
                    step=0.1,
                    label="Temperature:",
                    key=TEMPERATURE_KEY,
                )
                if model_config.temperature != st.session_state[TEMPERATURE_KEY]:
                    st.session_state[TEMPERATURE_KEY] = model_config.temperature

            with right2:
                model_config.top_p = st.slider(
                    min_value=0.0,
                    max_value=1.0,
                    step=0.1,
                    label="Top P:",
                    key=TOP_P_KEY,
                )
                if model_config.top_p != st.session_state[TOP_P_KEY]:
                    st.session_state[TOP_P_KEY] = model_config.top_p

                model_config.max_new_tokens = st.slider(
                    min_value=100,
                    max_value=1500,
                    step=100,
                    label="Max new tokens:",
                    key=MAX_NEW_TOKENS_KEY,
                )
                if model_config.max_new_tokens != st.session_state[
                        MAX_NEW_TOKENS_KEY]:
                    st.session_state[MAX_NEW_TOKENS_KEY
                                    ] = model_config.max_new_tokens

                model_config.use_rag = st.toggle(
                    label="Access to Streamlit Docs",
                    value=True,
                    key=USE_RAG_KEY
                )
                if model_config.use_rag != st.session_state[USE_RAG_KEY]:
                    st.session_state[USE_RAG_KEY] = model_config.use_rag
            model_config.retriever = st.selectbox(
                label="Select retriever:",
                options=AVAILABLE_RETRIEVERS.keys(),
                key=RETRIEVER_KEY,
            )
            if model_config.retriever != st.session_state[RETRIEVER_KEY]:
                st.session_state[RETRIEVER_KEY] = model_config.retriever

                model_config.retrieval_filter = st.slider(
                    min_value=0,
                    max_value=1,
                    step=0.1,
                    label="Context Relevance Filter for Retrieval",
                    key=RETRIEVAL_FILTER_KEY
                )

                if model_config.retrieval_filter != st.session_state[RETRIEVAL_FILTER_KEY]:
                    st.session_state[RETRIEVAL_FILTER_KEY] = model_config.retrieval_filter

    app_id = get_tru_app_id(**metadata)
    feedbacks = feedbacks_rag if model_config.use_rag else feedbacks_no_rag
    app = TruCustomApp(
        generator, app_id=app_id, metadata=metadata, feedbacks=feedbacks
    )
    model_config.trulens_recorder = app
    return model_config


def get_icon(fdef: FeedbackDefinition, result: float):
    cat = CATEGORY.of_score(
        result or 0,
        higher_is_better=fdef.higher_is_better
        if fdef.higher_is_better is not None else True
    )
    return cat.icon


def chat_response(
    conversation: Conversation,
    container=None,
    category: Optional[str] = None,
):
    #print("HI 1")
    #print(conversation.messages)
    #print("HI 2")
    #print(conversation.model_config)
    #print("HI 3")
    #print(conversation.feedback)
    #print("HI 4")
    #print(conversation.has_error)
    #print("HI 5")
    conversation.add_message(
        Message(role="assistant", content=""),
        render=False,
    )
    try:
        config = conversation.model_config
        recorder = config.trulens_recorder

        if container:
            chat = container.chat_message("assistant")
        else:
            chat = st.chat_message("assistant")
        with recorder as context:
            print("HI 1")
            if category:
                print("HI 2")
                context.record_metadata = dict(prompt_category=category)
                print("HI 3")
            print("HI 4")
            user_message, prompt = generator.prepare_prompt(conversation)
            if conversation.model_config.use_rag:
                text_response: str = generator.retrieve_and_generate_response(
                    user_message, prompt, conversation, chat
                )
            else:
                text_response: str = generator.generate_response(
                    user_message, prompt, conversation, chat
                )

        record: Record = context.get()

        message = conversation.messages[-1]
        message.content = str(text_response).strip()

        # Check if we have to return feedback function results for the RAG triad.
        if not config.use_rag or recorder is None:
            return

        # If no feedback functions are returning we can skip it.
        if record.feedback_and_future_results is None:
            return

        # Let this be updated async and streamlit pick it up later
        def update_result(
            fdef: FeedbackDefinition, fres: Future[FeedbackResult]
        ):
            result = fres.result()
            calls = result.calls
            score = result.result or 0

            message.feedbacks[fdef.name] = FeedbackDisplay(
                score=score, calls=calls, icon=get_icon(fdef, score)
            )

            # Hacky - hardcodes behavior based on feedback name
            if fdef.name == "Groundedness":
                for call in calls:
                    message.sources.add(call.args['source'])

            if fdef.name == "Context Relevance":
                for call in calls:
                    message.sources.add(call.args['context'])

        for feedback_def, future_result in record.feedback_and_future_results:
            t = st_thread(
                target=update_result, args=(feedback_def, future_result)
            )
            t.start()

    except Exception as e:
        conversation.has_error = True
        print("Error while generating chat response: " + str(e))


def generate_title(
    user_input: str,
    response_dict: Dict,
):
    SYSTEM_PROMPT = """
        You are a helpful assistant generating a brief summary title of a
        conversation based on the users input. The summary title should
        be no more than 4-5 words, with 2-3 words as a typical response.
        In general, brief is better when the title is a clear summary.

        Input will be provided in JSON format and you should specify the
        output in JSON format. Do not add any commentary or discussion.
        ONLY return the JSON.

        Here are a few examples:
        INPUT: {"input": "Hey, I'm looking for tips on planning a trip to Chicago. What should I do while I'm there?"}
        OUTPUT: {"summary": "Visiting Chicago"}

        INPUT: {"input": "I've been scripting and doing simple database work for a few years and I want to learn frontend web development. Where should I start?"}
        OUTPUT: {"summary": "Learning frontend development"}

        INPUT: {"input": "Can you share a few jokes?"}
        OUTPUT: {"summary": "Sharing jokes"}

        Ok, now your turn. Remember to only respond with the JSON.
        ------------------------------------------
    """
    conversation = Conversation()
    conversation.model_config = ModelConfig(system_prompt=SYSTEM_PROMPT)
    input_msg = json.dumps({"input": user_input})
    conversation.add_message(
        Message(role="user", content=input_msg), render=False
    )
    title_json = ""
    try:
        last_user_message, prompt = generator.prepare_prompt(conversation)
        title_json: str = generator.generate_response(
            last_user_message, prompt, conversation, should_write=False
        )
        result = json.loads(title_json)
        response_dict["output"] = result["summary"]

    except Exception as e:
        response_dict["error"] = True
        print("Error while generating title: " + str(e))
        print("Response:" + title_json)


def st_thread(target, args) -> threading.Thread:
    """Return a function as a Streamlit-safe thread"""

    thread = threading.Thread(target=target, args=args)
    add_script_run_ctx(thread, get_script_run_ctx())
    return thread<|MERGE_RESOLUTION|>--- conflicted
+++ resolved
@@ -136,12 +136,7 @@
     model: str, temperature: float, top_p: float, max_new_tokens: int,
     use_rag: bool, retriever: str
 ) -> str:
-<<<<<<< HEAD
-    return f"app-prod-{model}{'-' + retriever if use_rag else ''} (temp-{temperature}-topp-{top_p}-maxtokens-{max_new_tokens})"
-=======
-    # Args are hashed for cache'(' lookup
-    return f"app-prod-{model}{'-' + retriever if use_rag else ''}{('-retrieval-filter'-retrieval_filter) if use_rag else ''} (temp-{temperature}-topp-{top_p}-maxtokens-{max_new_tokens})"
->>>>>>> b9015871
+    return f"app-prod-{model}{'-' + retriever + '-retrieval-filter' if use_rag else ''} (temp-{temperature}-topp-{top_p}-maxtokens-{max_new_tokens})"
 
 
 def configure_model(
@@ -171,7 +166,9 @@
         "use_rag":
             st.session_state.get(USE_RAG_KEY, model_config.use_rag),
         "retrieval_filter":
-            st.session_state.get(RETRIEVAL_FILTER_KEY, model_config.retrieval_filter)
+            st.session_state.get(
+                RETRIEVAL_FILTER_KEY, model_config.retrieval_filter
+            ),
         "retriever":
             st.session_state.get(RETRIEVER_KEY, model_config.retriever),
     }
@@ -279,8 +276,10 @@
                     key=RETRIEVAL_FILTER_KEY
                 )
 
-                if model_config.retrieval_filter != st.session_state[RETRIEVAL_FILTER_KEY]:
-                    st.session_state[RETRIEVAL_FILTER_KEY] = model_config.retrieval_filter
+                if model_config.retrieval_filter != st.session_state[
+                        RETRIEVAL_FILTER_KEY]:
+                    st.session_state[RETRIEVAL_FILTER_KEY
+                                    ] = model_config.retrieval_filter
 
     app_id = get_tru_app_id(**metadata)
     feedbacks = feedbacks_rag if model_config.use_rag else feedbacks_no_rag
