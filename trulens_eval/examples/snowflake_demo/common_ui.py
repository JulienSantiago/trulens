--- conflicted
+++ resolved
@@ -136,13 +136,7 @@
     model: str, temperature: float, top_p: float, max_new_tokens: int,
     use_rag: bool, retriever: str
 ) -> str:
-<<<<<<< HEAD
-    # Args are hashed for cache lookup
-    return f"app-prod-{model}{retriever if use_rag else ''} (temp-{temperature}-topp-{top_p}-maxtokens-{max_new_tokens})"
-=======
-    # Args are hashed for cache'(' lookup
     return f"app-prod-{model}{'-' + retriever if use_rag else ''} (temp-{temperature}-topp-{top_p}-maxtokens-{max_new_tokens})"
->>>>>>> df46ee22
 
 
 def configure_model(
