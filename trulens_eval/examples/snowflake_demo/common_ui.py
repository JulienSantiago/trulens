--- conflicted
+++ resolved
@@ -136,12 +136,7 @@
     model: str, temperature: float, top_p: float, max_new_tokens: int,
     use_rag: bool, retriever: str, retrieval_filter: float
 ) -> str:
-<<<<<<< HEAD
-    return f"app-prod-{model}{'-' + retriever + '-retrieval-filter' if use_rag else ''} (temp-{temperature}-topp-{top_p}-maxtokens-{max_new_tokens})"
-=======
-    # Args are hashed for cache'(' lookup
     return f"app-prod-{model}{'-' + retriever if use_rag else ''}{('-retrieval-filter-' + str(retrieval_filter)) if use_rag else ''} (temp-{temperature}-topp-{top_p}-maxtokens-{max_new_tokens})"
->>>>>>> 9123220a
 
 
 def configure_model(
@@ -171,13 +166,9 @@
         "use_rag":
             st.session_state.get(USE_RAG_KEY, model_config.use_rag),
         "retrieval_filter":
-<<<<<<< HEAD
             st.session_state.get(
                 RETRIEVAL_FILTER_KEY, model_config.retrieval_filter
             ),
-=======
-            st.session_state.get(RETRIEVAL_FILTER_KEY, model_config.retrieval_filter),
->>>>>>> 9123220a
         "retriever":
             st.session_state.get(RETRIEVER_KEY, model_config.retriever),
     }
@@ -192,15 +183,15 @@
         st.session_state[RETRIEVAL_FILTER_KEY] = model_config.retrieval_filter
 
         metadata = {
-        "model": st.session_state[MODEL_KEY],
-        "temperature": st.session_state[TEMPERATURE_KEY],
-        "top_p": st.session_state[TOP_P_KEY],
-        "max_new_tokens": st.session_state[MAX_NEW_TOKENS_KEY],
-        "use_rag": st.session_state[USE_RAG_KEY],
-        "retriever": st.session_state[RETRIEVER_KEY],
-        "retrieval_filter": st.session_state[RETRIEVAL_FILTER_KEY],
-    }
-        
+            "model": st.session_state[MODEL_KEY],
+            "temperature": st.session_state[TEMPERATURE_KEY],
+            "top_p": st.session_state[TOP_P_KEY],
+            "max_new_tokens": st.session_state[MAX_NEW_TOKENS_KEY],
+            "use_rag": st.session_state[USE_RAG_KEY],
+            "retriever": st.session_state[RETRIEVER_KEY],
+            "retrieval_filter": st.session_state[RETRIEVAL_FILTER_KEY],
+        }
+
     with container:
         with st.popover(f"Configure :blue[{st.session_state[MODEL_KEY]}]",
                         use_container_width=full_width):
