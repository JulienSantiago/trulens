import json
import pathlib
import threading
from typing import Dict

from conversation_manager import ConversationManager
# feedback functions
from feedback import AVAILABLE_PROVIDERS
from feedback import get_feedbacks
from llm import PROVIDER_MODELS
from llm import StreamGenerator
from retrieve import AVAILABLE_RETRIEVERS
from schema import Conversation
from schema import FeedbackDisplay
from schema import Message
from schema import ModelConfig
import streamlit as st
from streamlit.runtime.scriptrunner import add_script_run_ctx
from streamlit.runtime.scriptrunner.script_run_context import \
    get_script_run_ctx

from trulens_eval.schema.feedback import FeedbackCall
from trulens_eval.schema.feedback import FeedbackDefinition
from trulens_eval.schema.feedback import FeedbackResult
from trulens_eval.schema.record import Record
from trulens_eval.tru_custom_app import TruCustomApp
from trulens_eval.utils.python import Future
from trulens_eval.ux.styles import CATEGORY

generator = StreamGenerator()


def page_setup(
    title, wide_mode=False, collapse_sidebar=False, visibility="public"
):
    if st.get_option("client.showSidebarNavigation"
                    ) and "already_ran" not in st.session_state:
        st.set_option("client.showSidebarNavigation", False)
        st.session_state.already_ran = True
        st.rerun()

    # Handle access control
    if visibility in ("user",
                      "admin") and not st.session_state.get("user_name"):
        st.switch_page("app.py")
    if visibility == "admin" and not st.session_state.get("admin_mode"):
        st.switch_page("app.py")

    CURRENT_DIR = pathlib.Path(__file__).parent.resolve()
    LOGO = str(CURRENT_DIR / "logo.png")
    ICON_LOGO = str(CURRENT_DIR / "logo_small.png")

    st.set_page_config(
        page_title=f"LLM Evaluation: {title}",
        page_icon=ICON_LOGO,
        layout="wide" if wide_mode else "centered",
        initial_sidebar_state="collapsed" if collapse_sidebar else "auto",
    )

    st.logo(LOGO, link="https://www.snowflake.com", icon_image=ICON_LOGO)
    st.title(title)

    # Check for initial login via query_params
    if initial_user := st.query_params.get("user"):
        st.session_state.user_name = initial_user
        del st.query_params["user"]

    if "conversation_manager" not in st.session_state:
        st.session_state.conversation_manager = ConversationManager()

    # Add page navigation
    with st.sidebar:
        st.header("LLM Evaluation")

        # st.write("")
        st.page_link("pages/about.py", label="About", icon=":material/info:")
        st.page_link("app.py", label="Chat", icon=":material/chat:")

        if st.session_state.get("user_name"):
            st.page_link(
                "pages/account.py",
                label="My Account",
                icon=":material/account_circle:"
            )

        if st.session_state.get("admin_mode"):
            st.subheader("Admin view")
            st.page_link(
                "pages/analysis.py",
                label="Conversation Analysis",
                icon=":material/analytics:"
            )
            st.page_link(
                "pages/users.py",
                label="User Management",
                icon=":material/group:"
            )

        st.write("")

        if user := st.session_state.get("user_name"):
            with st.popover("⚙️&nbsp; Settings", use_container_width=True):
                st.write(f"Logged in user: `{user}`")
                sidebar_container = st.container()
                if st.button("🔑&nbsp; Logout", use_container_width=True):
                    st.session_state.user_name = None
                    st.session_state.admin_mode = None
                    if visibility != "public":
                        st.switch_page("app.py")
                    else:
                        st.rerun()
        else:
            sidebar_container = st.container()
            if st.button("🔑&nbsp; Login", use_container_width=True):
                login()

    return sidebar_container


@st.experimental_dialog("Login")
def login():
    conv_mgr: ConversationManager = st.session_state.conversation_manager
    options = set([""])
    options.update(conv_mgr.list_users())
    existing = st.selectbox("Existing user:", options)
    if not existing:
        new_user = st.text_input("New user:")
    admin_mode = st.checkbox("Admin mode", value=True)
    if st.button("Submit"):
        st.session_state.user_name = existing or new_user
        st.session_state.admin_mode = admin_mode
        st.rerun()


def get_tru_app_id(
    model: str, temperature: float, top_p: float, max_new_tokens: int,
<<<<<<< HEAD
    use_rag: bool, retriever: str, retrieval_filter: float, provider: str,
    **kwargs
) -> str:
    # Args are hashed for cache'(' lookup
    return f"app-prod-{model}{'-' + retriever if use_rag else ''}{f'-retrieval-filter-' + str(retrieval_filter) if use_rag else ''} (provider-{provider}temp-{temperature}-topp-{top_p}-maxtokens-{max_new_tokens})"
=======
    use_rag: bool, retriever: str, retrieval_filter: float
) -> str:
    # Args are hashed for cache'(' lookup
    return f"app-prod-{model}{'-' + retriever if use_rag else ''}{('-retrieval-filter-' + str(retrieval_filter)) if use_rag else ''} (temp-{temperature}-topp-{top_p}-maxtokens-{max_new_tokens})"
>>>>>>> a19ebd07


def configure_model(
    *, container, model_config: ModelConfig, key: str, full_width: bool = True
):
    MODEL_KEY = f"model_{key}"
    TEMPERATURE_KEY = f"temperature_{key}"
    TOP_P_KEY = f"top_p_{key}"
    MAX_NEW_TOKENS_KEY = f"max_new_tokens_{key}"
    SYSTEM_PROMPT_KEY = f"system_prompt_{key}"
    USE_RAG_KEY = f"use_rag_{key}"
    RETRIEVAL_FILTER_KEY = f"retrieval_filter_{key}"
    RETRIEVER_KEY = f"retriever_{key}"
    PROVIDER_KEY = f"provider_{key}"

    # initialize app metadata for tracking
    metadata = {
        "model":
            st.session_state.get(MODEL_KEY, model_config.model),
        "temperature":
            st.session_state.get(TEMPERATURE_KEY, model_config.temperature),
        "top_p":
            st.session_state.get(TOP_P_KEY, model_config.top_p),
        "max_new_tokens":
            st.session_state.get(
                MAX_NEW_TOKENS_KEY, model_config.max_new_tokens
            ),
        "use_rag":
            st.session_state.get(USE_RAG_KEY, model_config.use_rag),
<<<<<<< HEAD
=======
        "retrieval_filter":
            st.session_state.get(RETRIEVAL_FILTER_KEY, model_config.retrieval_filter),
>>>>>>> a19ebd07
        "retriever":
            st.session_state.get(RETRIEVER_KEY, model_config.retriever),
        "retrieval_filter":
            st.session_state.get(
                RETRIEVAL_FILTER_KEY, model_config.retrieval_filter
            ),
        "provider":
            st.session_state.get(PROVIDER_KEY, model_config.provider),
    }

    if MODEL_KEY not in st.session_state:
        st.session_state[MODEL_KEY] = model_config.model
        st.session_state[TEMPERATURE_KEY] = model_config.temperature
        st.session_state[TOP_P_KEY] = model_config.top_p
        st.session_state[MAX_NEW_TOKENS_KEY] = model_config.max_new_tokens
        st.session_state[USE_RAG_KEY] = model_config.use_rag
        st.session_state[RETRIEVER_KEY] = model_config.retriever
<<<<<<< HEAD
        st.session_state[PROVIDER_KEY] = model_config.provider
        metadata = {
            "model": st.session_state[MODEL_KEY],
            "temperature": st.session_state[TEMPERATURE_KEY],
            "top_p": st.session_state[TOP_P_KEY],
            "max_new_tokens": st.session_state[MAX_NEW_TOKENS_KEY],
            "use_rag": st.session_state[USE_RAG_KEY],
            "retriever": st.session_state[RETRIEVER_KEY],
            "retrieval_filter": st.session_state.get(RETRIEVAL_FILTER_KEY),
            "provider": st.session_state[PROVIDER_KEY],
        }
=======
        st.session_state[RETRIEVAL_FILTER_KEY] = model_config.retrieval_filter
>>>>>>> a19ebd07

        metadata = {
        "model": st.session_state[MODEL_KEY],
        "temperature": st.session_state[TEMPERATURE_KEY],
        "top_p": st.session_state[TOP_P_KEY],
        "max_new_tokens": st.session_state[MAX_NEW_TOKENS_KEY],
        "use_rag": st.session_state[USE_RAG_KEY],
        "retriever": st.session_state[RETRIEVER_KEY],
        "retrieval_filter": st.session_state[RETRIEVAL_FILTER_KEY],
    }
        
    with container:
        with st.popover(f"Configure :blue[{st.session_state[MODEL_KEY]}]",
                        use_container_width=full_width):
            left1, right1 = st.columns(2)
            left2, right2 = st.columns(2)
            with left1:
                model_config.provider = st.selectbox(
                    label="Select provider:",
                    options=AVAILABLE_PROVIDERS,
                    key=PROVIDER_KEY,
                )
                if model_config.provider != st.session_state[PROVIDER_KEY]:
                    st.session_state[PROVIDER_KEY] = model_config.provider

                model_config.model = st.selectbox(
                    label="Select model:",
                    options=PROVIDER_MODELS[model_config.provider].keys(),
                    key=MODEL_KEY,
                )
                if model_config.model != st.session_state[MODEL_KEY]:
                    st.session_state[MODEL_KEY] = model_config.model

            with left2:
                SYSTEM_PROMPT_HELP = """
                    Add a system prompt which is added to the beginning
                    of each conversation.
                """
                model_config.system_prompt = st.text_area(
                    label="System Prompt:",
                    height=2,
                    key=SYSTEM_PROMPT_KEY,
                    help=SYSTEM_PROMPT_HELP,
                )
                if model_config.system_prompt != st.session_state[
                        SYSTEM_PROMPT_KEY]:
                    st.session_state[SYSTEM_PROMPT_KEY
                                    ] = model_config.system_prompt

            with right1:
                model_config.temperature = st.slider(
                    min_value=0.0,
                    max_value=1.0,
                    step=0.1,
                    label="Temperature:",
                    key=TEMPERATURE_KEY,
                )
                if model_config.temperature != st.session_state[TEMPERATURE_KEY
                                                               ]:
                    st.session_state[TEMPERATURE_KEY] = model_config.temperature

            with right2:
                model_config.top_p = st.slider(
                    min_value=0.0,
                    max_value=1.0,
                    step=0.1,
                    label="Top P:",
                    key=TOP_P_KEY,
                )
                if model_config.top_p != st.session_state[TOP_P_KEY]:
                    st.session_state[TOP_P_KEY] = model_config.top_p

                model_config.max_new_tokens = st.slider(
                    min_value=100,
                    max_value=1500,
                    step=100,
                    label="Max new tokens:",
                    key=MAX_NEW_TOKENS_KEY,
                )
                if model_config.max_new_tokens != st.session_state[
                        MAX_NEW_TOKENS_KEY]:
                    st.session_state[MAX_NEW_TOKENS_KEY
                                    ] = model_config.max_new_tokens

                model_config.use_rag = st.toggle(
                    label="Access to Streamlit Docs",
                    value=True,
                    key=USE_RAG_KEY
                )
                if model_config.use_rag != st.session_state[USE_RAG_KEY]:
                    st.session_state[USE_RAG_KEY] = model_config.use_rag
            model_config.retriever = st.selectbox(
                label="Select retriever:",
                options=AVAILABLE_RETRIEVERS.keys(),
                key=RETRIEVER_KEY,
            )
            if model_config.retriever != st.session_state[RETRIEVER_KEY]:
                st.session_state[RETRIEVER_KEY] = model_config.retriever

                model_config.retrieval_filter = st.slider(
                    min_value=0,
                    max_value=1,
                    step=0.1,
                    label="Context Relevance Filter for Retrieval",
                    key=RETRIEVAL_FILTER_KEY
                )

                if model_config.retrieval_filter != st.session_state[
                        RETRIEVAL_FILTER_KEY]:
                    st.session_state[RETRIEVAL_FILTER_KEY
                                    ] = model_config.retrieval_filter

    app_id = get_tru_app_id(**metadata)
    feedbacks = get_feedbacks(model_config.provider, model_config.use_rag)
    app = TruCustomApp(
        generator, app_id=app_id, metadata=metadata, feedbacks=feedbacks
    )
    model_config.trulens_recorder = app
    return model_config


def get_icon(fdef: FeedbackDefinition, result: float):
    cat = CATEGORY.of_score(
        result or 0,
        higher_is_better=fdef.higher_is_better
        if fdef.higher_is_better is not None else True
    )
    return cat.icon


def chat_response(
    conversation: Conversation,
    container=None,
):
    conversation.add_message(
        Message(role="assistant", content=""),
        render=False,
    )
    try:
        config = conversation.model_config
        recorder = config.trulens_recorder

        if container:
            chat = container.chat_message("assistant")
        else:
            chat = st.chat_message("assistant")
        with recorder as context:
            user_message, prompt = generator.prepare_prompt(conversation)
            if conversation.model_config.use_rag:
                text_response: str = generator.retrieve_and_generate_response(
                    user_message, prompt, conversation, chat
                )
            else:
                text_response: str = generator.generate_response(
                    user_message, prompt, conversation, chat
                )

        record: Record = context.get()

        message = conversation.messages[-1]
        message.content = str(text_response).strip()

        # Check if we have to return feedback function results for the RAG triad.
        if not config.use_rag or recorder is None:
            return

        # If no feedback functions are returning we can skip it.
        if record.feedback_and_future_results is None:
            return

        # Let this be updated async and streamlit pick it up later
        def update_result(
            fdef: FeedbackDefinition, fres: Future[FeedbackResult]
        ):
            result = fres.result()
            calls = result.calls
            score = result.result or 0

            message.feedbacks[fdef.name] = FeedbackDisplay(
                score=score, calls=calls, icon=get_icon(fdef, score)
            )

            # Hacky - hardcodes behavior based on feedback name
            if fdef.name == "Groundedness":
                for call in calls:
                    message.sources.add(call.args['source'])

            if fdef.name == "Context Relevance":
                for call in calls:
                    message.sources.add(call.args['context'])

        for feedback_def, future_result in record.feedback_and_future_results:
            t = st_thread(
                target=update_result, args=(feedback_def, future_result)
            )
            t.start()

    except Exception as e:
        conversation.has_error = True
        print("Error while generating chat response: " + str(e))


def generate_title(
    user_input: str, response_dict: Dict, model_config: ModelConfig
):
    SYSTEM_PROMPT = """
        You are a helpful assistant generating a brief summary title of a
        conversation based on the users input. The summary title should
        be no more than 4-5 words, with 2-3 words as a typical response.
        In general, brief is better when the title is a clear summary.

        Input will be provided in JSON format and you should specify the
        output in JSON format. Do not add any commentary or discussion.
        ONLY return the JSON.

        Here are a few examples:
        INPUT: {"input": "Hey, I'm looking for tips on planning a trip to Chicago. What should I do while I'm there?"}
        OUTPUT: {"summary": "Visiting Chicago"}

        INPUT: {"input": "I've been scripting and doing simple database work for a few years and I want to learn frontend web development. Where should I start?"}
        OUTPUT: {"summary": "Learning frontend development"}

        INPUT: {"input": "Can you share a few jokes?"}
        OUTPUT: {"summary": "Sharing jokes"}

        Ok, now your turn. Remember to only respond with the JSON.
        ------------------------------------------
    """
    conversation = Conversation()
    conversation.model_config = ModelConfig(
        system_prompt=SYSTEM_PROMPT,
        provider=model_config.provider,
        model=model_config.model
    )
    input_msg = json.dumps({"input": user_input})
    conversation.add_message(
        Message(role="user", content=input_msg), render=False
    )
    title_json = ""
    try:
        last_user_message, prompt = generator.prepare_prompt(conversation)
        title_json: str = generator.generate_response(
            last_user_message, prompt, conversation, should_write=False
        )
        result = json.loads(title_json)
        response_dict["output"] = result["summary"]

    except Exception as e:
        response_dict["error"] = True
        print("Error while generating title: " + str(e))
        print("Response:" + title_json)


def st_thread(target, args) -> threading.Thread:
    """Return a function as a Streamlit-safe thread"""

    thread = threading.Thread(target=target, args=args)
    add_script_run_ctx(thread, get_script_run_ctx())
    return thread<|MERGE_RESOLUTION|>--- conflicted
+++ resolved
@@ -134,18 +134,10 @@
 
 def get_tru_app_id(
     model: str, temperature: float, top_p: float, max_new_tokens: int,
-<<<<<<< HEAD
-    use_rag: bool, retriever: str, retrieval_filter: float, provider: str,
-    **kwargs
-) -> str:
-    # Args are hashed for cache'(' lookup
-    return f"app-prod-{model}{'-' + retriever if use_rag else ''}{f'-retrieval-filter-' + str(retrieval_filter) if use_rag else ''} (provider-{provider}temp-{temperature}-topp-{top_p}-maxtokens-{max_new_tokens})"
-=======
     use_rag: bool, retriever: str, retrieval_filter: float
 ) -> str:
     # Args are hashed for cache'(' lookup
     return f"app-prod-{model}{'-' + retriever if use_rag else ''}{('-retrieval-filter-' + str(retrieval_filter)) if use_rag else ''} (temp-{temperature}-topp-{top_p}-maxtokens-{max_new_tokens})"
->>>>>>> a19ebd07
 
 
 def configure_model(
@@ -175,11 +167,8 @@
             ),
         "use_rag":
             st.session_state.get(USE_RAG_KEY, model_config.use_rag),
-<<<<<<< HEAD
-=======
         "retrieval_filter":
             st.session_state.get(RETRIEVAL_FILTER_KEY, model_config.retrieval_filter),
->>>>>>> a19ebd07
         "retriever":
             st.session_state.get(RETRIEVER_KEY, model_config.retriever),
         "retrieval_filter":
@@ -197,7 +186,7 @@
         st.session_state[MAX_NEW_TOKENS_KEY] = model_config.max_new_tokens
         st.session_state[USE_RAG_KEY] = model_config.use_rag
         st.session_state[RETRIEVER_KEY] = model_config.retriever
-<<<<<<< HEAD
+        st.session_state[RETRIEVAL_FILTER_KEY] = model_config.retrieval_filter
         st.session_state[PROVIDER_KEY] = model_config.provider
         metadata = {
             "model": st.session_state[MODEL_KEY],
@@ -206,22 +195,9 @@
             "max_new_tokens": st.session_state[MAX_NEW_TOKENS_KEY],
             "use_rag": st.session_state[USE_RAG_KEY],
             "retriever": st.session_state[RETRIEVER_KEY],
-            "retrieval_filter": st.session_state.get(RETRIEVAL_FILTER_KEY),
+            "retrieval_filter": st.session_state[RETRIEVAL_FILTER_KEY],
             "provider": st.session_state[PROVIDER_KEY],
         }
-=======
-        st.session_state[RETRIEVAL_FILTER_KEY] = model_config.retrieval_filter
->>>>>>> a19ebd07
-
-        metadata = {
-        "model": st.session_state[MODEL_KEY],
-        "temperature": st.session_state[TEMPERATURE_KEY],
-        "top_p": st.session_state[TOP_P_KEY],
-        "max_new_tokens": st.session_state[MAX_NEW_TOKENS_KEY],
-        "use_rag": st.session_state[USE_RAG_KEY],
-        "retriever": st.session_state[RETRIEVER_KEY],
-        "retrieval_filter": st.session_state[RETRIEVAL_FILTER_KEY],
-    }
         
     with container:
         with st.popover(f"Configure :blue[{st.session_state[MODEL_KEY]}]",
