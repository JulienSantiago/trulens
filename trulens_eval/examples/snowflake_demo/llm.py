import re
from typing import Any, AsyncIterator, List, Optional

from feedback import f_small_local_models_context_relevance
<<<<<<< HEAD
from feedback import get_provider
=======
>>>>>>> 8d7468fa
import replicate
from retrieve import AVAILABLE_RETRIEVERS
from schema import Conversation
from schema import Message
from schema import ModelConfig
import streamlit as st
from streamlit.delta_generator import DeltaGenerator

from trulens_eval.guardrails.base import context_filter
# replicate key for running model
from trulens_eval.tru_custom_app import instrument

PROVIDER_MODELS = {
    "Replicate":
        {
            "Snowflake Arctic Instruct": "snowflake/snowflake-arctic-instruct",
            "LLaMa 3 8B": "meta/meta-llama-3-8b",
            "Mistral 7B Instruct (v0.2)": "mistralai/mistral-7b-instruct-v0.2",
        },
    "Cortex":
        {
            "Snowflake Arctic": "snowflake-arctic",
            "LLaMa 3 8B": "llama3-8b",
            "Mistral 7B": "mistral-7b",
        }
}


def encode_arctic(messages: List[Message]):
    prompt = []
    for msg in messages:
        prompt.append(f"<|im_start|>{msg.role}\n{msg.content}<|im_end|>")

    prompt.append("<|im_start|>assistant")
    prompt.append("")
    prompt_str = "\n".join(prompt)
    return prompt_str


def encode_llama3(messages: List[Message]):
    prompt = []
    prompt.append("<|begin_of_text|>")
    for msg in messages:
        prompt.append(f"<|start_header_id|>{msg.role}<|end_header_id|>")
        prompt.append(f"{msg.content.strip()}<|eot_id|>")
    prompt.append("<|start_header_id|>assistant<|end_header_id|>")
    prompt.append("")
    prompt_str = "\n\n".join(prompt)
    return prompt_str


def encode_generic(messages: List[Message]):
    prompt = []
    for msg in messages:
        prompt.append(f"{msg.role}:\n" + msg.content)

    prompt.append("assistant:")
    prompt.append("")
    prompt_str = "\n".join(prompt)
    return prompt_str


def _reencode_outputs(s: str):
    return s.encode('utf-8', 'surrogateescape').decode('ISO-8859-1')


ENCODING_MAPPING = {
    "Snowflake Arctic": encode_arctic,
    "LLaMa 3 8B": encode_llama3,
    "Mistral 7B": encode_generic,
}


class StreamGenerator:

    def get_last_user_message(self, prompt_str):
        # Regex to find the last 'user' message
        match = re.findall(
            r'<\|im_start\|>user\n(.*?)(?=<\|im_end\|>)', prompt_str, re.DOTALL
        )
        if match:
            return match[-1].strip()
        return ""

    def prepare_prompt(self, conversation: Conversation):
        messages = conversation.messages
        model_config = conversation.model_config

        if model_config.system_prompt:
            system_msg = Message(
                role="system", content=model_config.system_prompt
            )
            messages = [system_msg] + messages

        prompt_str = ENCODING_MAPPING[model_config.model](messages)

        # Extract the last user message from the prompt string
        message = None
        for message in messages[::-1]:
            if message.role == "user":
                break
        last_user_message = message.content if message and message.role == "user" else ""
        return last_user_message, prompt_str

    def _generate_stream_with_replicate(
        self, model_name: str, model_input: dict
    ):
        stream_iter: AsyncIterator = replicate.stream(
            model_name, input=model_input
        )
        for t in stream_iter:
            yield str(t)

    def _generate_with_cortex(self, model_name: str, model_input: dict):
        response = get_provider("Cortex")._create_chat_completion(
            prompt=model_input['prompt'],
            temperature=model_input['temperature'],
            model=model_name
        )
        yield str(response)

    def _write_stream_to_st(
        self,
        stream_iter: AsyncIterator,
        st_container: Optional[DeltaGenerator] = None
    ) -> str:
        full_text_response = ""

        if st_container is None:
            full_text_response = st.write_stream(stream_iter)
        else:
            full_text_response = st_container.write_stream(stream_iter)

        return full_text_response

    def _generate_response(
        self, model_config: ModelConfig, model_input: dict[str, Any]
    ):
        full_model_name = PROVIDER_MODELS[model_config.provider][
            model_config.model]

        if model_config.provider == "Replicate":
            stream_iter = self._generate_stream_with_replicate(
                full_model_name, model_input
            )
        elif model_config.provider == "Cortex":
            stream_iter = self._generate_with_cortex(
                full_model_name, model_input
            )
        else:
            raise ValueError(f"Invalid Provider {model_config.provider}")
        return stream_iter

    @instrument
    def generate_response(
        self,
        last_user_message: str,
        prompt_str: str,
        conversation: Conversation,
        st_container: Optional[DeltaGenerator] = None,
        should_write=True
    ) -> str:
        model_config = conversation.model_config

        final_response = ""
        model_input = {
            "prompt": prompt_str,
            "prompt_template": r"{prompt}",
            "temperature": model_config.temperature,
            "top_p": model_config.top_p,
        }

        stream_iter = self._generate_response(
            model_config=model_config, model_input=model_input
        )

        if should_write:
            final_response = self._write_stream_to_st(stream_iter, st_container)
        else:
            for chunk in stream_iter:
                final_response += chunk

        return _reencode_outputs(final_response)

    @instrument
    def retrieve_context(
        self, last_user_message: str, prompt_str: str,
        conversation: Conversation
    ):
<<<<<<< HEAD

        @context_filter(
            f_small_local_models_context_relevance,
            conversation.model_config.retrieval_filter
        )
        def retrieve():
            retriever = AVAILABLE_RETRIEVERS[conversation.model_config.retriever
                                            ]
            texts = retriever.retrieve(query=last_user_message)
            context_message = "\n\n".join(texts)
            return _reencode_outputs(context_message), texts
=======
>>>>>>> 8d7468fa

        @context_filter(
            f_small_local_models_context_relevance,
            conversation.model_config.retrieval_filter, "query"
        )
        def retrieve(*, query: str):
            retriever = AVAILABLE_RETRIEVERS[conversation.model_config.retriever
                                            ]
            return retriever.retrieve(query=last_user_message)

        return retrieve(query=last_user_message)

    @instrument
    def retrieve_and_generate_response(
        self,
        last_user_message: str,
        prompt_str: str,
        conversation: Conversation,
        st_container: Optional[DeltaGenerator] = None
    ) -> str:
        contexts = self.retrieve_context(
            last_user_message=last_user_message,
            prompt_str=prompt_str,
            conversation=conversation
        )  # Fixed by passing the conversation object instead of prompt_str
        context_message = _reencode_outputs("\n\n".join(contexts))
        model_config = conversation.model_config

        full_prompt = (
            "We have provided context information below. \n"
            "---------------------\n"
            f"{context_message}"
            "\n---------------------\n"
            f"Given this information, please answer the question: {prompt_str}"
            "\n---------------------\n"
            "Only respond if the answer is supported by the information above. Otherwise, respond that you don't have the required information available."
        )

        model_input = {
            "prompt": full_prompt,
            "temperature": model_config.temperature,
            "top_p": model_config.top_p,
        }

        final_response = ""
        stream_iter = self._generate_response(
            model_config=model_config, model_input=model_input
        )
        final_response = self._write_stream_to_st(stream_iter, st_container)
        return _reencode_outputs(final_response)<|MERGE_RESOLUTION|>--- conflicted
+++ resolved
@@ -2,10 +2,7 @@
 from typing import Any, AsyncIterator, List, Optional
 
 from feedback import f_small_local_models_context_relevance
-<<<<<<< HEAD
 from feedback import get_provider
-=======
->>>>>>> 8d7468fa
 import replicate
 from retrieve import AVAILABLE_RETRIEVERS
 from schema import Conversation
@@ -195,20 +192,6 @@
         self, last_user_message: str, prompt_str: str,
         conversation: Conversation
     ):
-<<<<<<< HEAD
-
-        @context_filter(
-            f_small_local_models_context_relevance,
-            conversation.model_config.retrieval_filter
-        )
-        def retrieve():
-            retriever = AVAILABLE_RETRIEVERS[conversation.model_config.retriever
-                                            ]
-            texts = retriever.retrieve(query=last_user_message)
-            context_message = "\n\n".join(texts)
-            return _reencode_outputs(context_message), texts
-=======
->>>>>>> 8d7468fa
 
         @context_filter(
             f_small_local_models_context_relevance,
