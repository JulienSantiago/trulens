"""
Tests for Feedback class. 
"""

from pprint import PrettyPrinter
from unittest import main
from unittest import TestCase

# Get the "globally importable" feedback implementations.
from tests.unit.feedbacks import custom_feedback_function
from tests.unit.feedbacks import CustomClassNoArgs
from tests.unit.feedbacks import CustomClassWithArgs
from tests.unit.feedbacks import CustomProvider
from tests.unit.feedbacks import make_nonglobal_feedbacks

from trulens_eval import Feedback
from trulens_eval.keys import check_keys
from trulens_eval.schema import FeedbackMode
from trulens_eval.tru_basic_app import TruBasicApp
<<<<<<< HEAD
from trulens_eval.utils.serial import jsonify
=======
from trulens_eval.util import jsonify
>>>>>>> 74a082b3

pp = PrettyPrinter()


class TestFeedbackConstructors(TestCase):

    def setUp(self):
        check_keys(
            "OPENAI_API_KEY", "HUGGINGFACE_API_KEY", "PINECONE_API_KEY",
            "PINECONE_ENV"
        )

        self.app = TruBasicApp(text_to_text=lambda t: f"returning {t}")
        _, self.record = self.app.call_with_record(input="hello")

    def test_global_feedback_functions(self):
        # NOTE: currently static methods and class methods are not supported

        for imp, target in [
            (custom_feedback_function, 0.1),
                # (CustomProvider.static_method, 0.2),
                # (CustomProvider.class_method, 0.3),
            (CustomProvider(attr=0.37).method, 0.4 + 0.37),
                # (CustomClassNoArgs.static_method, 0.5),
                # (CustomClassNoArgs.class_method, 0.6),
            (CustomClassNoArgs().method, 0.7),
                # (CustomClassWithArgs.static_method, 0.8),
                # (CustomClassWithArgs.class_method, 0.9),
                # (CustomClassWithArgs(attr=0.37).method, 1.0 + 0.73)
        ]:

            with self.subTest(imp=imp, taget=target):
                f = Feedback(imp).on_default()

                # Run the feedback function.
                res = f.run(record=self.record, app=self.app)

                self.assertEqual(res.result, target)

                # Serialize and deserialize the feedback function.
                fs = jsonify(f)

                fds = Feedback(**fs)

                # Run it again.
                res = fds.run(record=self.record, app=self.app)

                self.assertEqual(res.result, target)

    def test_global_unsupported(self):
        # Each of these should fail when trying to create a Feedback object.

        for imp, target in [
                # (custom_feedback_function, 0.1),
                # (CustomProvider.static_method, 0.2), # TODO
            (CustomProvider.class_method, 0.3),
                # (CustomProvider(attr=0.37).method, 0.4 + 0.37),
                # (CustomClassNoArgs.static_method, 0.5), # TODO
            (CustomClassNoArgs.class_method, 0.6),
                # (CustomClassNoArgs().method, 0.7),
                # (CustomClassWithArgs.static_method, 0.8), # TODO
            (CustomClassWithArgs.class_method, 0.9),
            (CustomClassWithArgs(attr=0.37).method, 1.0 + 0.73)
        ]:

            with self.subTest(imp=imp, taget=target):
                with self.assertRaises(RuntimeError):
                    f = Feedback(imp).on_default()

    def test_nonglobal_feedback_functions(self):
        # Set up the same feedback functions as in feedback.py but locally here.
        # This makes them non-globally-importable.

        NG = make_nonglobal_feedbacks()

        for imp, target in [
            (NG.NGcustom_feedback_function, 0.1),
                # (NG.CustomProvider.static_method, 0.2),
                # (NG.CustomProvider.class_method, 0.3),
            (NG.NGCustomProvider(attr=0.37).method, 0.4 + 0.37),
                # (NG.CustomClassNoArgs.static_method, 0.5),
                # (NG.CustomClassNoArgs.class_method, 0.6),
            (NG.NGCustomClassNoArgs().method, 0.7),
                # (NG.CustomClassWithArgs.static_method, 0.8),
                # (NG.CustomClassWithArgs.class_method, 0.9),
                # (NG.CustomClassWithArgs(attr=0.37).method, 1.0 + 0.73)
        ]:

            with self.subTest(imp=imp, taget=target):
                f = Feedback(imp).on_default()

                # Run the feedback function.
                res = f.run(record=self.record, app=self.app)

                self.assertEqual(res.result, target)

                # Serialize and deserialize the feedback function.
                fs = jsonify(f)

                # This should fail:
                with self.assertRaises(ImportError):
                    fds = Feedback(**fs)

                # OK to use with App as long as not deferred mode:
                TruBasicApp(
                    text_to_text=lambda t: f"returning {t}",
                    feedbacks=[f],
                    feedback_mode=FeedbackMode.WITH_APP
                )

                # OK to use with App as long as not deferred mode:
                TruBasicApp(
                    text_to_text=lambda t: f"returning {t}",
                    feedbacks=[f],
                    feedback_mode=FeedbackMode.WITH_APP_THREAD
                )

                # Trying these feedbacks with an app with deferred mode should
                # fail at app construction:
                with self.assertRaises(ImportError):
                    TruBasicApp(
                        text_to_text=lambda t: f"returning {t}",
                        feedbacks=[f],
                        feedback_mode=FeedbackMode.DEFERRED
                    )


if __name__ == '__main__':
    main()<|MERGE_RESOLUTION|>--- conflicted
+++ resolved
@@ -17,11 +17,7 @@
 from trulens_eval.keys import check_keys
 from trulens_eval.schema import FeedbackMode
 from trulens_eval.tru_basic_app import TruBasicApp
-<<<<<<< HEAD
 from trulens_eval.utils.serial import jsonify
-=======
-from trulens_eval.util import jsonify
->>>>>>> 74a082b3
 
 pp = PrettyPrinter()
 
