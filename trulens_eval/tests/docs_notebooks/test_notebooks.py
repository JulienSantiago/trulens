--- conflicted
+++ resolved
@@ -100,13 +100,7 @@
                 setattr(
                     DocsNotebookTests,
                     f"test_db_backwards_compat_{test_version_str}_{filename.split('.ipynb')[0]}",
-<<<<<<< HEAD
-                    get_unit_test_for_filename(
-                        filename, db_compat_version=version
-                    )
-=======
                     get_unit_test_for_filename(filename, db_compat_version=version)
->>>>>>> 1ca7693e
                 )
 
 if __name__ == '__main__':
