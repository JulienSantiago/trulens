--- conflicted
+++ resolved
@@ -1,21 +1,15 @@
 # Deprecation Notes
 
-<<<<<<< HEAD
-## Changes in 0.5.0
-=======
+
 ## Changes in 0.6.0
->>>>>>> f010e6fb
 
 ### Backwards compatible
 
 - Class `Provider` contains the attribute `endpoint` which was previously
   excluded from serialization but is now included.
 
-<<<<<<< HEAD
-=======
+
 - Class `FeedbackCall` has new attribute `meta` for storing additional feedback
-  results.
->>>>>>> f010e6fb
 
 ## Changes in 0.4.0
 
