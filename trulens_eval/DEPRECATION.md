--- conflicted
+++ resolved
@@ -1,9 +1,5 @@
 # Deprecation Notes
 
-<<<<<<< HEAD
-
-=======
->>>>>>> a02f2fb3
 ## Changes in 0.6.0
 
 ### Backwards compatible
