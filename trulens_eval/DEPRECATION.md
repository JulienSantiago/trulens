--- conflicted
+++ resolved
@@ -13,13 +13,9 @@
 
 ## Changes in 0.2.0
 
-<<<<<<< HEAD
-### Non-breaking changes to be breaking in 1.0.0
-=======
 ### Backwards compatible changes
 
 Backwards compatibility will be removed in 0.3.0 at earliest.
->>>>>>> b0d60b60
 
 - file tru_feedback.py renamed to feedback.py
 
