from distutils import log
from distutils.command.build import build
import os
from pathlib import Path

from pkg_resources import parse_requirements
from setuptools import find_namespace_packages
from setuptools import setup

required_packages = list(map(str, parse_requirements(Path("trulens_eval/requirements.txt").read_text())))
optional_packages = list(map(str, parse_requirements(Path("trulens_eval/requirements.optional.txt").read_text())))

class javascript_build(build):

    def run(self):
        log.info("running npm i")
        os.system("npm i --prefix trulens_eval/react_components/record_viewer")
        log.info("running npm run build")
        os.system(
            "npm run --prefix trulens_eval/react_components/record_viewer build"
        )
        build.run(self)


setup(
    name="trulens_eval",
    cmdclass={
        'build': javascript_build,
    },
    include_package_data=True, # includes things specified in MANIFEST.in
    packages=find_namespace_packages(
        include=["trulens_eval", "trulens_eval.*"]
    ),
    python_requires=
        '>= 3.8, < 3.12',  # Broken on python 3.12 release date for pyarrow. May be able to unpin if future deps are handled. make sure to also unpin conda python in ci-pr*.yaml
    entry_points={
        'console_scripts': [
            'trulens-eval=trulens_eval.utils.command_line:main'
        ],
    },
<<<<<<< HEAD
    install_requires=[
        'numpy              >= 1.23.5',
        'frozendict         >= 2.3.8',
        'munch              >= 3.0.0',
        'pydantic           >=2, <3',

        # Secrets/env management.
        'python-dotenv      >= 1.0.0',

        # Serialization-related
        'merkle-json        >= 1.0.0',

        # Langchain
        f'langchain         >= {langchain_version}',  # required for cost tracking even outside of langchain
        'typing-inspect     >= 0.8.0',  # fixes bug with langchain on python < 3.9 
        'typing_extensions  >= 4.5.0',  # fixes big with langchain on python < 3.9

        # LlamaIndex
        f'llama_index       >= {llama_version}',
        # VectorStoreIndex changes need to be taken account for in later versions
        'html2text          >= 2020.1.16', # for llama_index example using SimpleWebPageReader

        # Models
        'transformers       >= 4.10.0',
        'cohere             >= 4.4.1',
        'openai             >= 1.1.1, <2',
        'httpx              >= 0.23.3', # for openai client serialization

        # Vector DBs
        'pinecone-client    >= 2.2.1', # used in some examples, TODO: make optional

        # UI
        'millify            >= 0.1.1',
        'humanize           >= 4.6.0',
        'streamlit          >= 1.27.0',
        'streamlit-aggrid   >= 0.3.4.post3',
        'streamlit-extras   >= 0.2.7',
        # 'streamlit-javascript   >= 0.1.5',  # for copy to clipboard functionality (in progress)
        'ipywidgets         >= 8.0.6', # used in some examples TODO: make optional

        # for slack bot example, TODO: make optional
        'slack-bolt         >= 1.18.0',
        'slack-sdk          >= 3.21.3',

        # DB and migration
        'sqlalchemy         >= 2.0.19',
        'alembic            >= 1.11.2',

        # Datasets
        'datasets           >= 2.12.0',
        'kaggle             >= 1.5.13',
    ],
=======
    install_requires=required_packages
>>>>>>> d57a8e3d
)<|MERGE_RESOLUTION|>--- conflicted
+++ resolved
@@ -38,60 +38,5 @@
             'trulens-eval=trulens_eval.utils.command_line:main'
         ],
     },
-<<<<<<< HEAD
-    install_requires=[
-        'numpy              >= 1.23.5',
-        'frozendict         >= 2.3.8',
-        'munch              >= 3.0.0',
-        'pydantic           >=2, <3',
-
-        # Secrets/env management.
-        'python-dotenv      >= 1.0.0',
-
-        # Serialization-related
-        'merkle-json        >= 1.0.0',
-
-        # Langchain
-        f'langchain         >= {langchain_version}',  # required for cost tracking even outside of langchain
-        'typing-inspect     >= 0.8.0',  # fixes bug with langchain on python < 3.9 
-        'typing_extensions  >= 4.5.0',  # fixes big with langchain on python < 3.9
-
-        # LlamaIndex
-        f'llama_index       >= {llama_version}',
-        # VectorStoreIndex changes need to be taken account for in later versions
-        'html2text          >= 2020.1.16', # for llama_index example using SimpleWebPageReader
-
-        # Models
-        'transformers       >= 4.10.0',
-        'cohere             >= 4.4.1',
-        'openai             >= 1.1.1, <2',
-        'httpx              >= 0.23.3', # for openai client serialization
-
-        # Vector DBs
-        'pinecone-client    >= 2.2.1', # used in some examples, TODO: make optional
-
-        # UI
-        'millify            >= 0.1.1',
-        'humanize           >= 4.6.0',
-        'streamlit          >= 1.27.0',
-        'streamlit-aggrid   >= 0.3.4.post3',
-        'streamlit-extras   >= 0.2.7',
-        # 'streamlit-javascript   >= 0.1.5',  # for copy to clipboard functionality (in progress)
-        'ipywidgets         >= 8.0.6', # used in some examples TODO: make optional
-
-        # for slack bot example, TODO: make optional
-        'slack-bolt         >= 1.18.0',
-        'slack-sdk          >= 3.21.3',
-
-        # DB and migration
-        'sqlalchemy         >= 2.0.19',
-        'alembic            >= 1.11.2',
-
-        # Datasets
-        'datasets           >= 2.12.0',
-        'kaggle             >= 1.5.13',
-    ],
-=======
     install_requires=required_packages
->>>>>>> d57a8e3d
 )