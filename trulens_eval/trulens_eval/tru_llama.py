--- conflicted
+++ resolved
@@ -202,11 +202,7 @@
 
                 # BaseNodePostProcessor
                 ("_postprocess_nodes"):
-<<<<<<< HEAD
-                    lambda o: isinstance(o, BaseNodePostprocessor),
-=======
                     BaseNodePostprocessor,
->>>>>>> a8d473e4
 
                 # Components
                 ("_run_component"):
