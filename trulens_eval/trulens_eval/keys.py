--- conflicted
+++ resolved
@@ -24,11 +24,7 @@
 
 
 def get_config():
-<<<<<<< HEAD
     for path in [Path().cwd(), *Path.cwd().parents]:
-=======
-    for path in Path.cwd().parents:
->>>>>>> 7a7fd9db
         file = path / ".env"
         if file.exists():
             # print(f"Using {file}")
@@ -40,14 +36,9 @@
 
 config_file = get_config()
 if config_file is None:
-<<<<<<< HEAD
     logger.warning(
         f"No .env found in {Path.cwd()} or its parents. "
         "You may need to specify secret keys in another manner."
-=======
-    print(
-        f"WARNING: No .env found in {Path.cwd()} or its parents. You may need to specify secret keys manually."
->>>>>>> 7a7fd9db
     )
 
 else:
