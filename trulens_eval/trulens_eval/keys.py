"""
# API keys and configuration 

## Setting keys

To check whether appropriate api keys have been set:

```python 
from trulens_eval.keys import check_keys

check_keys(
    "OPENAI_API_KEY",
    "HUGGINGFACE_API_KEY"
)
```

Alternatively you can set using `check_or_set_keys`:

```python 
from trulens_eval.keys import check_or_set_keys

check_or_set_keys(
    OPENAI_API_KEY="to fill in", 
    HUGGINGFACE_API_KEY="to fill in"
)
```

This line checks that you have the requisite api keys set before continuing the
notebook. They do not need to be provided, however, right on this line. There
are several ways to make sure this check passes:

- *Explicit* -- Explicitly provide key values to `check_keys`.

- *Python* -- Define variables before this check like this:

```python
OPENAI_API_KEY="something"
```

- *Environment* -- Set them in your environment variable. They should be visible when you execute:

```python
import os
print(os.environ)
```

- *.env* -- Set them in a .env file in the same folder as the example notebook or one of
  its parent folders. An example of a .env file is found in
  `trulens_eval/trulens_eval/env.example` .

- *3rd party* -- For some keys, set them as arguments to the 3rd-party endpoint class. For
  example, with `openai`, do this ahead of the `check_keys` check:

```python
import openai
openai.api_key = "something"
```

- *Endpoint class* For some keys, set them as arguments to trulens_eval endpoint class that
  manages the endpoint. For example, with `openai`, do this ahead of the
  `check_keys` check:

```python
from trulens_eval.provider_apis import OpenAIEndpoint
openai_endpoint = OpenAIEndpoint(api_key="something")
```

- *Provider class* For some keys, set them as arguments to trulens_eval feedback
  collection ("provider") class that makes use of the relevant endpoint. For
  example, with `openai`, do this ahead of the `check_keys` check:

```python
from trulens_eval.feedback import OpenAI
openai_feedbacks = OpenAI(api_key="something")
```

In the last two cases, please note that the settings are global. Even if you
create multiple OpenAI or OpenAIEndpoint objects, they will share the
configuration of keys (and other openai attributes).

## Other API attributes

Some providers may require additional configuration attributes beyond api key.
For example, `openai` usage via azure require special keys. To set those, you
should use the 3rd party class method of configuration. For example with
`openai`:

```python
import openai

openai.api_type = "azure"
openai.api_key = "..."
openai.api_base = "https://example-endpoint.openai.azure.com"
openai.api_version = "2023-05-15"  # subject to change
# See https://learn.microsoft.com/en-us/azure/cognitive-services/openai/how-to/switching-endpoints .
```

Our example notebooks will only check that the api_key is set but will make use
of the configured openai object as needed to compute feedback.
"""

from collections import defaultdict
import logging
import os
from pathlib import Path
<<<<<<< HEAD
import re
from typing import Any, Optional, Set, Union
=======
from typing import Tuple
>>>>>>> 722bf9e6

import cohere
import dotenv

from trulens_eval.utils.python import caller_frame
from trulens_eval.utils.text import UNICODE_CHECK
from trulens_eval.utils.text import UNICODE_STOP

logger = logging.getLogger(__name__)

<<<<<<< HEAD
# Keep track of values that should not be shown in UI (or added to DB). This set
# is only used for cases where the name/key for a field is not useful to
# determine whether it should be redacted.
values_to_redact = set()

# Regex of keys (into dict/json) that should be redacted.
RE_KEY_TO_REDACT = re.compile('|'.join([
    r'api_key',
    # Covers OpenAI, Cohere, Anthropic class key 'api_key'

    r'.+_api_key',
    # Covers langchain llm attributes for keys such as 'openai_api_key'.

    # r'token',
    # Would cover bard unofficial api field "token" but this is a
    # bit too general of a key; TODO: need another solution to redact.

    r'.+_API_KEY',
    # Covers env vars ending in "_API_KEY", including openai, cohere, anthropic,
    # bard

    r'KAGGLE_KEY',

    r'SLACK_(TOKEN|SIGNING_SECRET)',
    # Covers slack-related keys.
]))

# Env vars not covered as they are assumed non-sensitive:
# - PINECONE_ENV, e.g. "us-west1-gcp-free"
# - KAGGLE_USER

# Keys not covered that might be sensitive:
# - "token" - i.e. bard-api Bard.token, slack api's -- name collision with
#   "token" as in the basic building block of text.

# TODO: Some method for letting users add more things to redact.

# The replacement value for redacted values.
REDACTED_VALUE = "__tru_redacted"

def should_redact_key(k: Optional[str]) -> bool:
    return isinstance(k, str) and RE_KEY_TO_REDACT.fullmatch(k)

def should_redact_value(v: Union[Any, str]) -> bool:
    return isinstance(v, str) and v in values_to_redact

def redact_value(v: Union[str, Any], k: Optional[str] = None) -> Union[str, Any]:
    """
    Determine whether the given value `v` should be redacted and redact it if
    so. If its key `k` (in a dict/json-like) is given, uses the key name to
    determine whether redaction is appropriate. If key `k` is not given, only
    redacts if `v` is a string and identical to one of the keys ingested using
    `setup_keys`.
    """

    if should_redact_key(k) or should_redact_value(v):
        return REDACTED_VALUE
    else:
        return v
=======
# Treat these value as not valid keys. Use any as a templates to suggest a user
# fills in the key.
TEMPLATE_VALUES = set(["to fill in"])
>>>>>>> 722bf9e6


def get_config_file() -> Path:
    """
    Looks for a .env file in current folder or its parents. Returns Path of
    found .env or None if not found.
    """
    for path in [Path().cwd(), *Path.cwd().parents]:
        file = path / ".env"
        if file.exists():
            return file

    return None


<<<<<<< HEAD
config_file = get_config()
if config_file is None:
    logger.warning(
        f"No .env found in {Path.cwd()} or its parents. "
        "You may need to specify secret keys in another manner."
    )

else:
    config = dotenv.dotenv_values(config_file)

    for k, v in config.items():
        globals()[k] = v

        # Set them into environment as well
        os.environ[k] = v

        # Put value in redaction list.
        values_to_redact.add(v)

=======
def get_config() -> Tuple[Path, dict]:
    config_file = get_config_file()
    if config_file is None:
        logger.warning(
            f"No .env found in {Path.cwd()} or its parents. "
            "You may need to specify secret keys in another manner."
        )
        return None, None
    else:
        return config_file, dotenv.dotenv_values(config_file)


def set_openai_key() -> None:
    """
    Sets the openai class attribute `api_key` to its value from the
    OPENAI_API_KEY env var.
    """
>>>>>>> 722bf9e6

    if 'OPENAI_API_KEY' in os.environ:
        import openai
        openai.api_key = os.environ["OPENAI_API_KEY"]


global cohere_agent
cohere_agent = None


def get_cohere_agent() -> cohere.Client:
    """
    Gete a singleton cohere agent. Sets its api key from env var COHERE_API_KEY.
    """

    global cohere_agent
    if cohere_agent is None:
        cohere.api_key = os.environ['CO_API_KEY']
        cohere_agent = cohere.Client(cohere.api_key)
    return cohere_agent


def get_huggingface_headers():
    HUGGINGFACE_HEADERS = {
        "Authorization": f"Bearer {os.environ['HUGGINGFACE_API_KEY']}"
    }
    return HUGGINGFACE_HEADERS


def _value_is_set(v: str) -> bool:
    return not (v is None or v in TEMPLATE_VALUES or v == "")


class ApiKeyError(RuntimeError):

    def __init__(self, *args, key: str, msg: str = ""):
        super().__init__(msg, *args)
        self.key = key
        self.msg = msg


def _check_key(k: str, v: str = None) -> None:
    """
    Check that the given `k` is an env var with a value that indicates a valid
    api key or secret.  If `v` is provided, checks that instead. If value
    indicates the key is not set, raises an informative error telling the user
    options on how to set that key.
    """

    v = v or os.environ.get(k)

    if not _value_is_set(v):
        msg = f"""Key {k} needs to be set; please provide it in one of these ways:

  - in a variable {k} prior to this check, 
  - in your variable environment, 
  - in a .env file in {Path.cwd()} or its parents,
  - explicitly passed to function `check_or_set_keys` of `trulens_eval.keys`,
  - passed to the endpoint or feedback collection constructor that needs it (`trulens_eval.provider_apis.OpenAIEndpoint`, etc.), or
  - set in api utility class that expects it (i.e. `openai`, etc.).

For the last two options, the name of the argument may differ from {k} (i.e. `openai.api_key` for `OPENAI_API_KEY`).
"""
        print(f"{UNICODE_STOP} {msg}")
        raise ApiKeyError(key=k, msg=msg)


def _relative_path(path: Path, relative_to: Path) -> str:
    """
    Get the path `path` relative to path `relative_to` even if `relative_to` is
    not a prefix of `path`. Iteratively takes the parent of `relative_to` in
    that case until it becomes a prefix. Each parent is indicated by '..'.
    """

    parents = 0

    while True:
        try:
            return "".join(["../"] * parents
                          ) + str(path.relative_to(relative_to))
        except Exception:
            parents += 1
            relative_to = relative_to.parent


def _collect_keys(*args, **kwargs) -> dict:
    """
    Collect values for keys from all of the currently supported sources. This includes:

    - Using env variables.

    - Using python variables.

    - Explicitly passed to `check_or_set_keys`.

    - Using vars defined in a .env file in current folder or one of its parents.

    - Using 3rd party class attributes (i.e. OpenAI.api_key). This one requires the
      user to initialize our Endpoint class for that 3rd party api.

    - With initialization of trulens_eval Endpoint class that handles a 3rd party api.
    """

    ret = dict()

    config_file, config = get_config()

    globs = caller_frame(offset=2).f_globals

    for k in list(args) + list(kwargs.keys()):
        valid_values = set()
        valid_sources = defaultdict(list)

        # Env vars. NOTE: Endpoint classes copy over relevant keys from 3rd party
        # classes (or provided explicitly to them) to var env.
        temp_v = os.environ.get(k)
        if _value_is_set(temp_v):
            valid_sources[temp_v].append("environment")
            valid_values.add(temp_v)

        # Explicit.
        temp_v = kwargs.get(k)
        if _value_is_set(temp_v):
            valid_sources[temp_v].append(
                f"explicit value to `check_or_set_keys`"
            )
            valid_values.add(temp_v)

        # .env vars.
        if config is not None:
            temp_v = config.get(k)
            if _value_is_set(temp_v):
                valid_sources[temp_v].append(f".env file at {config_file}")
                valid_values.add(temp_v)

        # Globals of caller.
        temp_v = globs.get(k)
        if _value_is_set(temp_v):
            valid_sources[temp_v].append(f"python variable")
            valid_values.add(temp_v)

        if len(valid_values) == 0:
            ret[k] = None

        elif len(valid_values) > 1:
            warning = f"More than one different value for key {k} has been found:\n\t"
            warning += "\n\t".join(
                f"""value ending in {v[-1]} in {' and '.join(valid_sources[v])}"""
                for v in valid_values
            )
            warning += f"\nUsing one arbitrarily."
            logger.warning(warning)

            ret[k] = list(valid_values)[0]
        else:
            v = list(valid_values)[0]
            print(
                f"{UNICODE_CHECK} Key {k} set from {valid_sources[v][0]}" + (
                    ' (same value found in ' +
                    (' and '.join(valid_sources[v][1:])) +
                    ')' if len(valid_sources[v]) > 1 else ''
                ) + "."
            )

            ret[k] = v

    return ret


def check_keys(*keys):
    """
    Check that all keys named in `*args` are set as env vars. Will fail with a
    message on how to set missing key if one is missing. If all are provided
    somewhere, they will be set in the env var as the canonical location where
    we should expect them subsequently. Example:

    ```python 
    from trulens_eval.keys import check_keys

    check_keys(
        "OPENAI_API_KEY",
        "HUGGINGFACE_API_KEY"
    )
    ```
    """

    kvals = _collect_keys(*keys)
    for k in keys:
        v = kvals.get(k)
        _check_key(k, v=v)
        os.environ[k] = v

<<<<<<< HEAD
        values_to_redact.add(v)

    set_openai_key()
=======

def check_or_set_keys(*args, **kwargs):
    """
    Check various sources of api configuration values like secret keys and set
    env variables for each of them. We use env variables as the canonical
    storage of these keys, regardless of how they were specified. Values can
    also be specified explicitly to this method. Example:

    ```python 
    from trulens_eval.keys import check_or_set_keys

    check_or_set_keys(
        OPENAI_API_KEY="to fill in", 
        HUGGINGFACE_API_KEY="to fill in"
    )
    ```
    """

    kvals = _collect_keys(*args, **kwargs)
    for k in list(args) + list(kwargs.keys()):
        v = kvals.get(k)
        _check_key(k, v=v)
        os.environ[k] = v
>>>>>>> 722bf9e6
<|MERGE_RESOLUTION|>--- conflicted
+++ resolved
@@ -103,12 +103,8 @@
 import logging
 import os
 from pathlib import Path
-<<<<<<< HEAD
 import re
-from typing import Any, Optional, Set, Union
-=======
-from typing import Tuple
->>>>>>> 722bf9e6
+from typing import Any, Optional, Set, Tuple, Union, Dict
 
 import cohere
 import dotenv
@@ -119,33 +115,32 @@
 
 logger = logging.getLogger(__name__)
 
-<<<<<<< HEAD
 # Keep track of values that should not be shown in UI (or added to DB). This set
 # is only used for cases where the name/key for a field is not useful to
 # determine whether it should be redacted.
-values_to_redact = set()
+values_to_redact: Set[str] = set()
 
 # Regex of keys (into dict/json) that should be redacted.
-RE_KEY_TO_REDACT = re.compile('|'.join([
-    r'api_key',
-    # Covers OpenAI, Cohere, Anthropic class key 'api_key'
-
-    r'.+_api_key',
-    # Covers langchain llm attributes for keys such as 'openai_api_key'.
-
-    # r'token',
-    # Would cover bard unofficial api field "token" but this is a
-    # bit too general of a key; TODO: need another solution to redact.
-
-    r'.+_API_KEY',
-    # Covers env vars ending in "_API_KEY", including openai, cohere, anthropic,
-    # bard
-
-    r'KAGGLE_KEY',
-
-    r'SLACK_(TOKEN|SIGNING_SECRET)',
-    # Covers slack-related keys.
-]))
+RE_KEY_TO_REDACT: re.Pattern = re.compile(
+    '|'.join(
+        [
+            r'api_key',
+            # Covers OpenAI, Cohere, Anthropic class key 'api_key'
+            r'.+_api_key',
+            # Covers langchain llm attributes for keys such as 'openai_api_key'.
+
+            # r'token',
+            # Would cover bard unofficial api field "token" but this is a
+            # bit too general of a key; TODO: need another solution to redact.
+            r'.+_API_KEY',
+            # Covers env vars ending in "_API_KEY", including openai, cohere, anthropic,
+            # bard
+            r'KAGGLE_KEY',
+            r'SLACK_(TOKEN|SIGNING_SECRET)',
+            # Covers slack-related keys.
+        ]
+    )
+)
 
 # Env vars not covered as they are assumed non-sensitive:
 # - PINECONE_ENV, e.g. "us-west1-gcp-free"
@@ -160,13 +155,24 @@
 # The replacement value for redacted values.
 REDACTED_VALUE = "__tru_redacted"
 
+# Treat these value as not valid keys. Use any as a templates to suggest a user
+# fills in the key.
+TEMPLATE_VALUES = set(["to fill in"])
+
+global cohere_agent
+cohere_agent = None
+
+
 def should_redact_key(k: Optional[str]) -> bool:
     return isinstance(k, str) and RE_KEY_TO_REDACT.fullmatch(k)
 
+
 def should_redact_value(v: Union[Any, str]) -> bool:
     return isinstance(v, str) and v in values_to_redact
 
-def redact_value(v: Union[str, Any], k: Optional[str] = None) -> Union[str, Any]:
+
+def redact_value(v: Union[str, Any],
+                 k: Optional[str] = None) -> Union[str, Any]:
     """
     Determine whether the given value `v` should be redacted and redact it if
     so. If its key `k` (in a dict/json-like) is given, uses the key name to
@@ -179,11 +185,6 @@
         return REDACTED_VALUE
     else:
         return v
-=======
-# Treat these value as not valid keys. Use any as a templates to suggest a user
-# fills in the key.
-TEMPLATE_VALUES = set(["to fill in"])
->>>>>>> 722bf9e6
 
 
 def get_config_file() -> Path:
@@ -199,27 +200,6 @@
     return None
 
 
-<<<<<<< HEAD
-config_file = get_config()
-if config_file is None:
-    logger.warning(
-        f"No .env found in {Path.cwd()} or its parents. "
-        "You may need to specify secret keys in another manner."
-    )
-
-else:
-    config = dotenv.dotenv_values(config_file)
-
-    for k, v in config.items():
-        globals()[k] = v
-
-        # Set them into environment as well
-        os.environ[k] = v
-
-        # Put value in redaction list.
-        values_to_redact.add(v)
-
-=======
 def get_config() -> Tuple[Path, dict]:
     config_file = get_config_file()
     if config_file is None:
@@ -231,21 +211,19 @@
     else:
         return config_file, dotenv.dotenv_values(config_file)
 
+        # Put value in redaction list.
+        values_to_redact.add(v)
+
 
 def set_openai_key() -> None:
     """
     Sets the openai class attribute `api_key` to its value from the
     OPENAI_API_KEY env var.
     """
->>>>>>> 722bf9e6
 
     if 'OPENAI_API_KEY' in os.environ:
         import openai
         openai.api_key = os.environ["OPENAI_API_KEY"]
-
-
-global cohere_agent
-cohere_agent = None
 
 
 def get_cohere_agent() -> cohere.Client:
@@ -260,7 +238,7 @@
     return cohere_agent
 
 
-def get_huggingface_headers():
+def get_huggingface_headers() -> Dict[str, str]:
     HUGGINGFACE_HEADERS = {
         "Authorization": f"Bearer {os.environ['HUGGINGFACE_API_KEY']}"
     }
@@ -323,7 +301,7 @@
             relative_to = relative_to.parent
 
 
-def _collect_keys(*args, **kwargs) -> dict:
+def _collect_keys(*args: Tuple[str], **kwargs: Dict[str, str]) -> Dict[str, str]:
     """
     Collect values for keys from all of the currently supported sources. This includes:
 
@@ -407,7 +385,7 @@
     return ret
 
 
-def check_keys(*keys):
+def check_keys(*keys: Tuple[str]) -> None:
     """
     Check that all keys named in `*args` are set as env vars. Will fail with a
     message on how to set missing key if one is missing. If all are provided
@@ -428,15 +406,13 @@
     for k in keys:
         v = kvals.get(k)
         _check_key(k, v=v)
+        values_to_redact.add(v)
         os.environ[k] = v
 
-<<<<<<< HEAD
-        values_to_redact.add(v)
-
     set_openai_key()
-=======
-
-def check_or_set_keys(*args, **kwargs):
+
+
+def check_or_set_keys(*args: Tuple[str], **kwargs: Dict[str, str]) -> None:
     """
     Check various sources of api configuration values like secret keys and set
     env variables for each of them. We use env variables as the canonical
@@ -457,5 +433,5 @@
     for k in list(args) + list(kwargs.keys()):
         v = kvals.get(k)
         _check_key(k, v=v)
-        os.environ[k] = v
->>>>>>> 722bf9e6
+        values_to_redact.add(v)
+        os.environ[k] = v