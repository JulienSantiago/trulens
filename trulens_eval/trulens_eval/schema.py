--- conflicted
+++ resolved
@@ -589,19 +589,15 @@
     feedback_definition_id: FeedbackDefinitionID
     """Id, if not given, uniquely determined from content."""
 
-<<<<<<< HEAD
-    # Only execute the feedback function if the following selector names
-    # something that exists in a record/app. Can use this to evaluate
-    # conditionally on presence of some calls, for example.
-    if_exists: Optional[Lens] = None
-
-    # Selectors, pointers into Records of where to get
-    # arguments for `imp`.
-    selectors: Dict[str, Lens] = pydantic.Field(default_factory=dict)
-=======
+    if_exists: Optional[serial.Lens] = None
+    """Only execute the feedback function if the following selector names
+    something that exists in a record/app.
+    
+    Can use this to evaluate conditionally on presence of some calls, for example.
+    """
+
     selectors: Dict[str, serial.Lens]
     """Selectors; pointers into Records of where to get arguments for `imp`."""
->>>>>>> 3c2fe22b
 
     supplied_name: Optional[str] = None
     """An optional name. Only will affect displayed tables."""
@@ -612,23 +608,6 @@
     def __init__(
         self,
         feedback_definition_id: Optional[FeedbackDefinitionID] = None,
-<<<<<<< HEAD
-        implementation: Optional[Union[Function, Method]] = None,
-        **kwargs
-    ):
-        """
-        - selectors: Optional[Dict[str, Lens]] -- mapping of implementation
-          argument names to where to get them from a record.
-
-        - feedback_definition_id: Optional[str] - unique identifier.
-
-        - implementation: Optional[Union[Function, Method]] -- the serialized
-          implementation function.
-
-        - aggregator: Optional[Union[Function, Method]] -- serialized
-          aggregation function.
-        """
-=======
         implementation: Optional[Union[pyschema.Function,
                                        pyschema.Method]] = None,
         aggregator: Optional[Union[pyschema.Function, pyschema.Method]] = None,
@@ -641,15 +620,11 @@
 
         if name is not None:
             kwargs['supplied_name'] = name
->>>>>>> 3c2fe22b
 
         super().__init__(
             feedback_definition_id="temporary",
             implementation=implementation,
-<<<<<<< HEAD
-=======
             aggregator=aggregator,
->>>>>>> 3c2fe22b
             **kwargs
         )
 
@@ -669,10 +644,9 @@
 
         self.feedback_definition_id = feedback_definition_id
 
-<<<<<<< HEAD
     def __repr__(self):
-        return f"FeedbackDefinition(name={self.name}, ...)"
-=======
+        return f"FeedbackDefinition({self.name})"
+    
     def __hash__(self):
         return hash(self.feedback_definition_id)
 
@@ -692,7 +666,6 @@
 
         return self.implementation.name
 
->>>>>>> 3c2fe22b
 
 # App related:
 
@@ -805,8 +778,9 @@
 
                 if len(dump) > MAX_DILL_SIZE:
                     logger.warning(
-                        f"`initial_app_loader` dump is too big ({humanize.naturalsize(len(dump))} > {humanize.naturaldate(MAX_DILL_SIZE)} bytes). "
-                        "If you are loading large objects, include the loading logic inside `initial_app_loader`."
+                        "`initial_app_loader` dump is too big (%s) > %s bytes). "
+                        "If you are loading large objects, include the loading logic inside `initial_app_loader`.",
+                        humanize.naturalsize(len(dump)), humanize.naturalsize(MAX_DILL_SIZE)
                     )
                 else:
                     self.initial_app_loader_dump = serial.SerialBytes(data=dump)
@@ -830,8 +804,8 @@
 
             except Exception as e:
                 logger.warning(
-                    f"Could not serialize app loader. "
-                    f"Some trulens features may not be available: {e}"
+                    "Could not serialize app loader. "
+                    "Some trulens features may not be available: %s", e
                 )
 
     @staticmethod
