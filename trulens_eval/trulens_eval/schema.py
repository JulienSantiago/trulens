"""
# Serializable Classes

Only put classes which can be serialized in this file.

## Classes with non-serializable variants

Many of the classes defined here extending SerialModel are meant to be
serialized into json. Most are extended with non-serialized fields in other files.

| Serializable       | Non-serializable        |
| ------------------ | ----------------------- |
| AppDefinition      | App, TruChain, TruLlama |
| FeedbackDefinition | Feedback                |

AppDefinition.app is the JSON-ized version of a wrapped app while App.app is the
actual wrapped app. We can thus inspect the contents of a wrapped app without
having to construct it. Additionally, JSONized objects like AppDefinition.app
feature information about the encoded object types in the dictionary under the
util.py:CLASS_INFO key.
"""

from __future__ import annotations

from concurrent.futures import Future
from datetime import datetime
from enum import Enum
import logging
from pprint import PrettyPrinter
<<<<<<< HEAD
from typing import (
    Any, Callable, ClassVar, Dict, Hashable, List, Optional, Sequence, Tuple,
    Type, TYPE_CHECKING, TypeVar, Union
)
=======
from typing import (Any, Callable, ClassVar, Dict, List, Optional, Sequence,
                    Tuple, Type, TYPE_CHECKING, TypeVar, Union)
>>>>>>> 9eb94ad3

import dill
import humanize
from munch import Munch as Bunch
import pydantic

from trulens_eval.utils.json import jsonify
from trulens_eval.utils.json import obj_id_of_obj
from trulens_eval.utils.pyschema import Class
from trulens_eval.utils.pyschema import Function
from trulens_eval.utils.pyschema import FunctionOrMethod
from trulens_eval.utils.pyschema import Method
from trulens_eval.utils.pyschema import WithClassInfo
from trulens_eval.utils.serial import GetItemOrAttribute
from trulens_eval.utils.serial import JSON
from trulens_eval.utils.serial import Lens
from trulens_eval.utils.serial import SerialBytes
from trulens_eval.utils.serial import SerialModel
from trulens_eval.utils.serial import StepItemOrAttribute

T = TypeVar("T")

logger = logging.getLogger(__name__)
pp = PrettyPrinter()

# Identifier types.

RecordID = str
AppID = str
Tags = str
Metadata = dict
FeedbackDefinitionID = str
FeedbackResultID = str

# Serialization of python objects/methods. Not using pickling here so we can
# inspect the contents a little better before unserializaing.

# Record related:

MAX_DILL_SIZE = 1024 * 1024  # 1MB


class RecordAppCallMethod(SerialModel):
    """
    Method information for the stacks inside `RecordAppCall`.
    """

    path: Lens
    method: Method


class Cost(SerialModel):
    # Number of requests.
    n_requests: int = 0

    # Number of successful ones.
    n_successful_requests: int = 0

    # Number of class scores retrieved.
    n_classes: int = 0

    # Total tokens processed.
    n_tokens: int = 0

    # In streaming mode, number of chunks produced.
    n_stream_chunks: int = 0

    # Number of prompt tokens supplied.
    n_prompt_tokens: int = 0

    # Number of completion tokens generated.
    n_completion_tokens: int = 0

    # Cost in USD.
    cost: float = 0.0

    def __add__(self, other: 'Cost') -> 'Cost':
        kwargs = {}
        for k in self.model_fields.keys():
            kwargs[k] = getattr(self, k) + getattr(other, k)
        return Cost(**kwargs)

    def __radd__(self, other: 'Cost') -> 'Cost':
        # Makes sum work on lists of Cost.

        if other == 0:
            return self

        return self.__add__(other)


class Perf(SerialModel):
    """
    Performance information. Presently only the start and end times, and thus
    latency.
    """

    start_time: datetime
    end_time: datetime

    @property
    def latency(self):
        return self.end_time - self.start_time


class RecordAppCall(SerialModel):
    """
    Info regarding each instrumented method call is put into this container.
    """

    # Call stack but only containing paths of instrumented apps/other objects.
    stack: List[RecordAppCallMethod]

    # Arguments to the instrumented method.
    args: JSON

    # Returns of the instrumented method if successful. Sometimes this is a
    # dict, sometimes a sequence, and sometimes a base value.
    rets: Optional[JSON] = None

    # Error message if call raised exception.
    error: Optional[str] = None

    # Timestamps tracking entrance and exit of the instrumented method.
    perf: Optional[Perf] = None

    # Process id.
    pid: int

    # Thread id.
    tid: int

    def top(self) -> RecordAppCallMethod:
        return self.stack[-1]

    def method(self) -> Method:
        return self.top().method


class Record(SerialModel, Hashable):
    """
    Each instrumented method call produces one of these "record" instances.
    """

    model_config: ClassVar[dict] = dict(
        # for `Future[FeedbackResult]` = `TFeedbackResultFuture`
        arbitrary_types_allowed=True
    )

    record_id: RecordID  # str
    app_id: AppID  # str

    cost: Optional[Cost] = None
    perf: Optional[Perf] = None

    ts: datetime = pydantic.Field(default_factory=datetime.now)

    tags: Optional[str] = ""
    meta: Optional[JSON] = None

    main_input: Optional[JSON] = None
    main_output: Optional[JSON] = None  # if no error
    main_error: Optional[JSON] = None  # if error

    # The collection of calls recorded. Note that these can be converted into a
    # json structure with the same paths as the app that generated this record
    # via `layout_calls_as_app`.
    calls: List[RecordAppCall] = []

    # Feedback results only filled for records that were just produced. Will not
    # be filled in when read from database. Also, will not fill in when using
    # `FeedbackMode.DEFERRED`.

    feedback_results: Optional[List[Tuple[FeedbackDefinition, TFeedbackResultFuture]]] = \
        pydantic.Field(None, exclude=True)

    def __init__(self, record_id: Optional[RecordID] = None, **kwargs):
        # Fixed record_id for obj_id_of_id below.
        super().__init__(record_id="temporary", **kwargs)

        if record_id is None:
            record_id = obj_id_of_obj(jsonify(self), prefix="record")

        self.record_id = record_id

    def __hash__(self):
        return hash(self.record_id)

    def wait_for_feedback_results(
        self
    ) -> Dict[FeedbackDefinition, FeedbackResult]:
        """
        Wait for feedback results to finish and return a mapping of feedback
        functions to their results.
        """

        if self.feedback_results is None:
            return dict()

        ret = {}

        for feedback, future_result in self.feedback_results:
            feedback_result = future_result.result()
            ret[feedback] = feedback_result

        return ret

    def layout_calls_as_app(self) -> JSON:
        """
        Layout the calls in this record into the structure that follows that of
        the app that created this record. This uses the paths stored in each
        `RecordAppCall` which are paths into the app.

        Note: We cannot create a validated schema.py:AppDefinitionclass (or
        subclass) object here as the layout of records differ in these ways:

            - Records do not include anything that is not an instrumented method
              hence have most of the structure of a app missing.
        
            - Records have RecordAppCall as their leafs where method definitions
              would be in the AppDefinitionstructure.
        """

        ret = Bunch(**self.model_dump())

        for call in self.calls:
            # Info about the method call is at the top of the stack
            frame_info = call.top()

            # Adds another attribute to path, from method name:
            path = frame_info.path._append(
                GetItemOrAttribute(item_or_attribute=frame_info.method.name)
            )

            ret = path.set_or_append(obj=ret, val=call)

        return ret


# Feedback related:


class Select:
    """
    Utilities for creating selectors using Lens and aliases/shortcuts.
    """

    # Typing for type hints.
    # TODEP
    Query = Lens

    # The tru wrapper (TruLlama, TruChain, etc.)
    Tru: Query = Query()

    # Instance for constructing queries for record json like `Record.app.llm`.
    Record: Query = Query().__record__

    # Instance for constructing queries for app json.
    App: Query = Query().__app__

    # A App's main input and main output.
    # TODO: App input/output generalization.
    RecordInput: Query = Record.main_input  # type: ignore
    RecordOutput: Query = Record.main_output  # type: ignore

    # The calls made by the wrapped app. Layed out by path into components.
    RecordCalls: Query = Record.app  # type: ignore

    # The first called method (last to return).
    RecordCall: Query = Record.calls[-1]

    # The whole set of inputs/arguments to the first called / last method call.
    RecordArgs: Query = RecordCall.args
    # The whole output of the first called / last returned method call.
    RecordRets: Query = RecordCall.rets

    @staticmethod
    def path_and_method(select: Select.Query) -> Tuple[Select.Query, str]:
        """
        If `select` names in method as the last attribute, extract the method name
        and the selector without the final method name.
        """

        if len(select.path) == 0:
            raise ValueError("Given selector is empty so does not name a method.")
        
        firsts = select.path[:-1]
        last = select.path[-1]

        if not isinstance(last, StepItemOrAttribute):
            raise ValueError("Last part of selector is not an attribute so does not name a method.")
        
        method_name = last.get_item_or_attribute()
        path = Select.Query(path=firsts)

        return path, method_name
        

    @staticmethod
    def dequalify(select: Select.Query) -> Select.Query:
        """
        If the given selector qualifies record or app, remove that
        qualification.
        """

        if len(select.path) == 0:
            return select
        
        if select.path[0] == Select.Record.path[0] or \
            select.path[0] == Select.App.path[0]:
            return Select.Query(path=select.path[1:])
        
        return select

    @staticmethod
    def context(app: Optional[Any] = None) -> Lens:
        from trulens_eval.app import App
        return App.select_context(app)

    @staticmethod
    def for_record(query: Select.Query) -> Query:
        return Select.Query(path=Select.Record.path + query.path)

    @staticmethod
    def for_app(query: Select.Query) -> Query:
        return Select.Query(path=Select.App.path + query.path)

    @staticmethod
    def render_for_dashboard(query: Select.Query) -> str:
        """
        Render the given query for use in dashboard to help user specify
        feedback functions.
        """

        if len(query) == 0:
            return "Select.Query()"

        ret = ""
        rest = None

        if query.path[0:2] == Select.RecordInput.path:
            ret = "Select.RecordInput"
            rest = query.path[2:]
        elif query.path[0:2] == Select.RecordOutput.path:
            ret = "Select.RecordOutput"
            rest = query.path[2:]

        elif query.path[0:4] == Select.RecordArgs.path:
            ret = "Select.RecordArgs"
            rest = query.path[4:]
        elif query.path[0:4] == Select.RecordRets.path:
            ret = "Select.RecordRets"
            rest = query.path[4:]

        elif query.path[0:2] == Select.RecordCalls.path:
            ret = "Select.RecordCalls"
            rest = query.path[2:]

        elif query.path[0:3] == Select.RecordCall.path:
            ret = "Select.RecordCall"
            rest = query.path[3:]

        elif query.path[0] == Select.Record.path[0]:
            ret = "Select.Record"
            rest = query.path[1:]
        elif query.path[0] == Select.App.path[0]:
            ret = "Select.App"
            rest = query.path[1:]
        else:
            rest = query.path

        for step in rest:
            ret += repr(step)

        return f"{ret}"


class FeedbackResultStatus(Enum):
    """
    For deferred feedback evaluation, these values indicate status of evaluation.
    """

    # Initial value is none.
    NONE = "none"

    # Once queued/started, status is updated to "running".
    RUNNING = "running"

    # If run failed.
    FAILED = "failed"

    # If run completed successfully.
    DONE = "done"


class FeedbackCall(SerialModel):
    """
    Invocations of feedback function results in one of these instances. Note
    that a single `Feedback` instance might require more than one call.
    """

    # Arguments to the feedback function.
    args: Dict[str, Optional[JSON]]

    # Return value.
    ret: float

    # New in 0.6.0: Any additional data a feedback function returns to display
    # alongside its float result.
    meta: Dict[str, Any] = pydantic.Field(default_factory=dict)


class FeedbackResult(SerialModel):
    """
    Feedback results for a single `Feedback` instance. This might involve
    multiple feedback function calls. Typically you should not be constructing
    these objects yourself except for the cases where you'd like to log human
    feedback.

    Attributes:

    - `feedback_result_id: str`: Unique identifier for this result.

    - `record_id: str`: Record over which the feedback was evaluated.

    - `feedback_definition_id: str`: The `Feedback` / `FeedbackDefinition` which
      was evaluated to get this result.

    - `last_ts: datetime`: Last timestamp involved in the evaluation.

    - `status: FeedbackResultStatus`: For deferred feedback evaluation, the
      status of the evaluation.

    - `cost: Cost`: Cost of the evaluation.

    - `name: str`: Given name of the feedback.

    - `calls: List[FeedbackCall]`: Individual feedback function invocations.

    - `result: float`: Final result, potentially aggregating multiple calls.

    - `error: str`: Error information if there was an error.

    - `multi_result: str`: TODO: doc
    """

    feedback_result_id: FeedbackResultID

    # Record over which the feedback was evaluated.
    record_id: RecordID

    # The `Feedback` / `FeedbackDefinition` which was evaluated to get this
    # result.
    feedback_definition_id: Optional[FeedbackDefinitionID] = None

    # Last timestamp involved in the evaluation.
    last_ts: datetime = pydantic.Field(default_factory=datetime.now)

    # For deferred feedback evaluation, the status of the evaluation.
    status: FeedbackResultStatus = FeedbackResultStatus.NONE

    cost: Cost = pydantic.Field(default_factory=Cost)

    # Given name of the feedback.
    name: str

    # Individual feedback function invocations.
    calls: List[FeedbackCall] = []

    # Final result, potentially aggregating multiple calls.
    result: Optional[float] = None

    # Error information if there was an error.
    error: Optional[str] = None

    # TODO: doc
    multi_result: Optional[str] = None

    def __init__(
        self, feedback_result_id: Optional[FeedbackResultID] = None, **kwargs
    ):
        super().__init__(feedback_result_id="temporary", **kwargs)

        if feedback_result_id is None:
            feedback_result_id = obj_id_of_obj(
                self.model_dump(), prefix="feedback_result"
            )

        self.feedback_result_id = feedback_result_id


if TYPE_CHECKING:
    TFeedbackResultFuture = Future[FeedbackResult]
else:
    TFeedbackResultFuture = Future


class FeedbackDefinition(WithClassInfo, SerialModel, Hashable):
    # Serialized parts of a feedback function. The non-serialized parts are in
    # the feedback.py:Feedback class.

    model_config: ClassVar[dict] = dict(arbitrary_types_allowed=True)

    # Implementation serialization info.
    implementation: Optional[Union[Function, Method]] = None

    # Aggregator method for serialization.
    aggregator: Optional[Union[Function, Method]] = None

    # Id, if not given, unique determined from _json below.
    feedback_definition_id: FeedbackDefinitionID

    # Selectors, pointers into Records of where to get
    # arguments for `imp`.
    selectors: Dict[str, Lens]

    supplied_name: Optional[str] = None

    def __init__(
        self,
        feedback_definition_id: Optional[FeedbackDefinitionID] = None,
        implementation: Optional[Union[Function, Method]] = None,
        aggregator: Optional[Union[Function, Method]] = None,
        selectors: Optional[Dict[str, Lens]] = None,
        supplied_name: Optional[str] = None,
        **kwargs
    ):
        """
        - selectors: Optional[Dict[str, Lens]] -- mapping of implementation
          argument names to where to get them from a record.

        - feedback_definition_id: Optional[str] - unique identifier.

        - implementation: Optional[Union[Function, Method]] -- the serialized
          implementation function.

        - aggregator: Optional[Union[Function, Method]] -- serialized
          aggregation function.
        """

        selectors = selectors or dict()

        super().__init__(
            feedback_definition_id="temporary",
            selectors=selectors,
            implementation=implementation,
            aggregator=aggregator,
            supplied_name=supplied_name,
            **kwargs
        )

        if feedback_definition_id is None:
            if implementation is not None:
                feedback_definition_id = obj_id_of_obj(
                    self.model_dump(), prefix="feedback_definition"
                )
            else:
                feedback_definition_id = "anonymous_feedback_definition"

        self.feedback_definition_id = feedback_definition_id

    def __hash__(self):
        return hash(self.feedback_definition_id)


# App related:


class FeedbackMode(str, Enum):
    # No evaluation will happen even if feedback functions are specified.
    NONE = "none"

    # Try to run feedback functions immediately and before app returns a
    # record.
    WITH_APP = "with_app"

    # Try to run feedback functions in the same process as the app but after
    # it produces a record.
    WITH_APP_THREAD = "with_app_thread"

    # Evaluate later via the process started by
    # `tru.start_deferred_feedback_evaluator`.
    DEFERRED = "deferred"


class AppDefinition(WithClassInfo, SerialModel):
    # Serialized fields here whereas app.py:App contains
    # non-serialized fields.

    app_id: AppID  # str
    tags: Tags  # str
    metadata: Metadata  # dict  # TODO: rename to meta for consistency with other metas

    # Feedback functions to evaluate on each record. Unlike the above, these are
    # meant to be serialized.
    feedback_definitions: Sequence[FeedbackDefinition] = []

    # NOTE: Custom feedback functions cannot be run deferred and will be run as
    # if "withappthread" was set.
    feedback_mode: FeedbackMode = FeedbackMode.WITH_APP_THREAD

    # Class of the main instrumented object. Ideally this would be a ClassVar
    # but since we want to check this without instantiating the subclass of
    # AppDefinition that would define it, we cannot use ClassVar.
    root_class: Class

    # App's main method. To be filled in by subclass. Want to make this abstract
    # but this causes problems when trying to load an AppDefinition from json.
    root_callable: ClassVar[FunctionOrMethod]

    # Wrapped app in jsonized form.
    app: JSON

    # EXPERIMENTAL
    # NOTE: temporary unsafe serialization of function that loads the app:
    # Dump of the initial app before any invocations. Can be used to create a new session.
    initial_app_loader_dump: Optional[SerialBytes] = None

    # Info to store about the app and to display in dashboard. This is useful if
    # app itself cannot be serialized. `app_extra_json`, then, can stand in place for
    # whatever the user might want to see about the app.
    app_extra_json: JSON

    def __init__(
        self,
        app_id: Optional[AppID] = None,
        tags: Optional[Tags] = None,
        metadata: Optional[Metadata] = None,
        feedback_mode: FeedbackMode = FeedbackMode.WITH_APP_THREAD,
        app_extra_json: JSON = None,
        **kwargs
    ):

        # for us:
        kwargs['app_id'] = "temporary"  # will be adjusted below
        kwargs['feedback_mode'] = feedback_mode
        kwargs['tags'] = ""
        kwargs['metadata'] = {}
        kwargs['app_extra_json'] = app_extra_json or dict()

        super().__init__(**kwargs)

        if app_id is None:
            app_id = obj_id_of_obj(obj=self.model_dump(), prefix="app")

        self.app_id = app_id

        if tags is None:
            tags = "-"  # Set tags to a "-" if None is provided
        self.tags = tags

        if metadata is None:
            metadata = {}
        self.metadata = metadata

        # EXPERIMENTAL
        if 'initial_app_loader' in kwargs:
            try:
                dump = dill.dumps(kwargs['initial_app_loader'], recurse=True)

                if len(dump) > MAX_DILL_SIZE:
                    logger.warning(
                        f"`initial_app_loader` dump is too big ({humanize.naturalsize(len(dump))} > {humanize.naturaldate(MAX_DILL_SIZE)} bytes). "
                        "If you are loading large objects, include the loading logic inside `initial_app_loader`."
                    )
                else:
                    self.initial_app_loader_dump = SerialBytes(data=dump)

                    # This is an older serialization approach that saved things
                    # in local files instead of the DB. Leaving here for now as
                    # serialization of large apps might make this necessary
                    # again.
                    """
                    path_json = Path.cwd() / f"{app_id}.json"
                    path_dill = Path.cwd() / f"{app_id}.dill"

                    with path_json.open("w") as fh:
                        fh.write(json_str_of_obj(self))

                    with path_dill.open("wb") as fh:
                        fh.write(dump)

                    print(f"Wrote loadable app to {path_json} and {path_dill}.")
                    """

            except Exception as e:
                logger.warning(
                    f"Could not serialize app loader. "
                    f"Some trulens features may not be available: {e}"
                )

    @staticmethod
    def continue_session(
        app_definition_json: JSON, app: Any
    ) -> 'AppDefinition':
        # initial_app_loader: Optional[Callable] = None) -> 'AppDefinition':
        """
        EXPERIMENTAL WORK
        """

        app_definition_json['app'] = app

        cls = WithClassInfo.get_class(app_definition_json)

        return cls(**app_definition_json)

    @staticmethod
    def new_session(
        app_definition_json: JSON,
        initial_app_loader: Optional[Callable] = None
    ) -> 'AppDefinition':
        """
        Create a copy of the json serialized app with the enclosed app being
        initialized to its initial state before any records are produced (i.e.
        blank memory).
        """

        serial_bytes_json: Optional[JSON] = app_definition_json[
            'initial_app_loader_dump']

        if initial_app_loader is None:
            assert serial_bytes_json is not None, "Cannot create new session without `initial_app_loader`."

            serial_bytes = SerialBytes.model_validate(serial_bytes_json)

            app = dill.loads(serial_bytes.data)()

        else:
            app = initial_app_loader()
            data = dill.dumps(initial_app_loader, recurse=True)
            serial_bytes = SerialBytes(data=data)
            serial_bytes_json = serial_bytes.model_dump()

        app_definition_json['app'] = app
        app_definition_json['initial_app_loader_dump'] = serial_bytes_json

        cls: Type[App] = WithClassInfo.get_class(app_definition_json)

        return cls.model_validate_json(app_definition_json)

    def jsonify_extra(self, content):
        # Called by jsonify for us to add any data we might want to add to the
        # serialization of `app`.
        if self.app_extra_json is not None:
            content['app'].update(self.app_extra_json)

        return content

    @staticmethod
    def get_loadable_apps():
        # EXPERIMENTAL
        """
        Gets a list of all of the loadable apps. This is those that have
        `initial_app_loader_dump` set.
        """

        rets = []

        from trulens_eval import Tru

        tru = Tru()

        apps = tru.get_apps()
        for app in apps:
            dump = app.get('initial_app_loader_dump')
            if dump is not None:
                rets.append(app)

        return rets

    def dict(self):
        # Unsure if the check below is needed. Sometimes we have an `app.App`` but
        # it is considered an `AppDefinition` and is thus using this definition
        # of `dict` instead of the one in `app.App`.

        from trulens_eval.trulens_eval import app
        if isinstance(self, app.App):
            return jsonify(self, instrument=self.instrument)
        else:
            return jsonify(self)

    @classmethod
    def select_inputs(cls) -> Lens:
        """
        Get the path to the main app's call inputs.
        """

        return getattr(
            Select.RecordCalls,
            cls.root_callable.default_factory().name
        ).args

    @classmethod
    def select_outputs(cls) -> Lens:
        """
        Get the path to the main app's call outputs.
        """

        return getattr(
            Select.RecordCalls,
            cls.root_callable.default_factory().name
        ).rets


class App(AppDefinition):

    def __init__(self, *args, **kwargs):
        # Since 0.2.0
        logger.warning(
            "Class trulens_eval.schema.App is deprecated, "
            "use trulens_eval.schema.AppDefinition instead."
        )
        super().__init__(*args, **kwargs)<|MERGE_RESOLUTION|>--- conflicted
+++ resolved
@@ -27,15 +27,8 @@
 from enum import Enum
 import logging
 from pprint import PrettyPrinter
-<<<<<<< HEAD
-from typing import (
-    Any, Callable, ClassVar, Dict, Hashable, List, Optional, Sequence, Tuple,
-    Type, TYPE_CHECKING, TypeVar, Union
-)
-=======
-from typing import (Any, Callable, ClassVar, Dict, List, Optional, Sequence,
-                    Tuple, Type, TYPE_CHECKING, TypeVar, Union)
->>>>>>> 9eb94ad3
+from typing import (Any, Callable, ClassVar, Dict, Hashable, List, Optional,
+                    Sequence, Tuple, Type, TYPE_CHECKING, TypeVar, Union)
 
 import dill
 import humanize
