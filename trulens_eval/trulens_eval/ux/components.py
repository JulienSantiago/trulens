import json
import random
from typing import Dict, List

import pandas as pd
import streamlit as st
from streamlit_javascript import st_javascript

from trulens_eval.app import ComponentView
from trulens_eval.schema import Record
from trulens_eval.schema import RecordAppCall
from trulens_eval.schema import Select
from trulens_eval.util import CLASS_INFO
from trulens_eval.util import GetItemOrAttribute
from trulens_eval.util import is_empty
from trulens_eval.util import is_noserio
from trulens_eval.util import jsonify
from trulens_eval.util import JSONPath


def write_or_json(st, obj):
    """
    Dispatch either st.json or st.write depending on content of `obj`. If it is
    a string that can parses into strictly json (dict), use st.json, otherwise
    use st.write.
    """

    if isinstance(obj, str):
        try:
            content = json.loads(obj)
            if not isinstance(content, str):
                st.json(content)
            else:
                st.write(content)

        except BaseException:
            st.write(obj)


def copy_to_clipboard(path, *args, **kwargs):
    st.session_state.clipboard = str(path)


def draw_selector_button(path) -> None:
    st.button(key=str(random.random()), label=f"{Select.render_for_dashboard(path)}", on_click=copy_to_clipboard, args=(path, ))


def render_selector_markdown(path) -> str:
    return f"[`{Select.render_for_dashboard(path)}`]"


def render_call_frame(frame: RecordAppCall, path = None) -> str:  # markdown
    path = path or frame.path

    return (
        f"__{frame.method.name}__ (__{frame.method.obj.cls.module.module_name}.{frame.method.obj.cls.name}__)"
    )

<<<<<<< HEAD
def draw_call(call) -> None:
=======

def draw_call(call: RecordAppCall) -> None:
>>>>>>> c3f0f8e6
    top = call.stack[-1]

    path = Select.for_record(
        top.path._append(step = GetItemOrAttribute(item_or_attribute=top.method.name))
    )

    with st.expander(label=f"Call " + render_call_frame(top, path=path) + " " + render_selector_markdown(path)):

        args = call.args
        rets = call.rets

<<<<<<< HEAD
        for frame in call.stack[0:-2]:
            st.write("Via " + render_call_frame(frame, path=path))
=======
        for frame in call.stack[::-1][1:]:
            st.write("Via " + render_call_frame(frame))
>>>>>>> c3f0f8e6

        st.subheader(f"Inputs {render_selector_markdown(path.args)}")
        if isinstance(args, Dict):
            st.json(args)
        else:
            st.write(args)

        st.subheader(f"Outputs {render_selector_markdown(path.rets)}")
        if isinstance(rets, Dict):
            st.json(rets)
        else:
            st.write(rets)


def draw_calls(record: Record, index: int) -> None:
    """
    Draw the calls recorded in a `record`.
    """

    calls = record.calls

    app_step = 0

    for call in calls:
        app_step += 1

        if app_step != index:
            continue

        draw_call(call)


def draw_prompt_info(query: JSONPath, component: ComponentView) -> None:
    prompt_details_json = jsonify(component.json, skip_specials=True)

    st.subheader(f"*Prompt Details*")

    path = Select.for_app(query)

    prompt_types = {
        k: v for k, v in prompt_details_json.items() if (v is not None) and
        not is_empty(v) and not is_noserio(v) and k != CLASS_INFO
    }

    for key, value in prompt_types.items():
        with st.expander(key.capitalize() + " " + render_selector_markdown(getattr(path, key)), expanded=True):

            if isinstance(value, (Dict, List)):
                st.write(value)
            else:
                if isinstance(value, str) and len(value) > 32:
                    st.text(value)
                else:
                    st.write(value)


def draw_llm_info(query: JSONPath, component: ComponentView) -> None:
    llm_details_json = component.json

    st.subheader(f"*LLM Details*")
    # path_str = str(query)
    # st.text(path_str[:-4])

    llm_kv = {
        k: v for k, v in llm_details_json.items() if (v is not None) and
        not is_empty(v) and not is_noserio(v) and k != CLASS_INFO
    }
    # CSS to inject contained in a string
    hide_table_row_index = """
                <style>
                thead tr th:first-child {display:none}
                tbody th {display:none}
                </style>
                """
    df = pd.DataFrame.from_dict(llm_kv, orient='index').transpose()

    # Iterate over each column of the DataFrame
    for column in df.columns:
        path = getattr(Select.for_app(query), str(column))
        # Check if any cell in the column is a dictionary

        if any(isinstance(cell, dict) for cell in df[column]):
            # Create new columns for each key in the dictionary
            new_columns = df[column].apply(
                lambda x: pd.Series(x) if isinstance(x, dict) else pd.Series()
            )
            new_columns.columns = [f"{key} {render_selector_markdown(path)}" for key in new_columns.columns]

            # Remove extra zeros after the decimal point
            new_columns = new_columns.applymap(
                lambda x: '{0:g}'.format(x) if isinstance(x, float) else x
            )

            # Add the new columns to the original DataFrame
            df = pd.concat([df.drop(column, axis=1), new_columns], axis=1)

        else:
            # TODO: add selectors to the output here

            pass


    # Inject CSS with Markdown

    st.markdown(hide_table_row_index, unsafe_allow_html=True)
    st.table(df)<|MERGE_RESOLUTION|>--- conflicted
+++ resolved
@@ -56,12 +56,8 @@
         f"__{frame.method.name}__ (__{frame.method.obj.cls.module.module_name}.{frame.method.obj.cls.name}__)"
     )
 
-<<<<<<< HEAD
-def draw_call(call) -> None:
-=======
 
 def draw_call(call: RecordAppCall) -> None:
->>>>>>> c3f0f8e6
     top = call.stack[-1]
 
     path = Select.for_record(
@@ -73,13 +69,8 @@
         args = call.args
         rets = call.rets
 
-<<<<<<< HEAD
-        for frame in call.stack[0:-2]:
+        for frame in call.stack[::-1][1:]:
             st.write("Via " + render_call_frame(frame, path=path))
-=======
-        for frame in call.stack[::-1][1:]:
-            st.write("Via " + render_call_frame(frame))
->>>>>>> c3f0f8e6
 
         st.subheader(f"Inputs {render_selector_markdown(path.args)}")
         if isinstance(args, Dict):
