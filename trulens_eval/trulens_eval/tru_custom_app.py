--- conflicted
+++ resolved
@@ -524,20 +524,6 @@
     @classmethod
     def method(
         cls,
-<<<<<<< HEAD
-        of_cls: type,
-        name: str,
-        span_type: Optional[mod_span.SpanType] = None,
-        spanner: Optional[Callable] = None
-    ) -> None:
-        base_instrument.method(
-            of_cls=of_cls, name=name, span_type=span_type, spanner=spanner
-        )
-
-        # Also make note of it for verification that it was found by the walk
-        # after init.
-        TruCustomApp.functions_to_instrument.add(getattr(of_cls, name))
-=======
         of_cls: Type[T],
         name: str,
         instance: Optional[T] = None,
@@ -560,7 +546,6 @@
         # Also make note of it for verification that it was found by the walk
         # after init.
         TruCustomApp.functions_to_instrument.add(func)
->>>>>>> d6cab887
 
 
 import trulens_eval  # for App class annotations
