--- conflicted
+++ resolved
@@ -406,18 +406,10 @@
     def __init__(
         self,
         root_methods: Optional[Set[Callable]] = None,
-<<<<<<< HEAD
-        modules: Iterable[str] = [],
-        classes: Iterable[type] = [],
-        methods: Dict[str, Callable] = {},
-        on_new_record: Callable = lambda *args, **kwargs: None,
-        on_add_record: Callable = lambda *args, **kwargs: None
-=======
         include_modules: Iterable[str] = [],
         include_classes: Iterable[type] = [],
         include_methods: Dict[str, Callable] = {},
         callbacks: WithInstrumentCallbacks = None
->>>>>>> f5f3fcad
     ):
         self.root_methods = root_methods or set([])
 
@@ -435,16 +427,9 @@
             merge=lambda f1, f2: lambda o: f1(o) or f2(o)
         )
 
-<<<<<<< HEAD
-        self.on_new_record = on_new_record
-        self.on_add_record = on_add_record
-
-    def instrument_tracked_method(
-=======
         self.callbacks = callbacks
 
     def tracked_method_wrapper(
->>>>>>> f5f3fcad
         self, query: Query, func: Callable, method_name: str, cls: type,
         obj: object
     ):
@@ -505,43 +490,24 @@
                     key="record_and_app", func=find_root_methods, offset=1
                 )
             )
-            """
-            # TODO: ROOTLESS
 
             is_root_call = False
 
-            if len(records_and_apps) == 0:
+            if records_and_apps is None or len(records_and_apps) == 0:
                 # If this is the first instrumented method in the stack, check
                 # that the app wants it recorded.
-                records_and_apps = self.on_new_record(func)
-
-                # If so, indicate that this is a root instrumented call.
+                record = self.callbacks.on_new_record(func)
+
+                if record is None:
+                    # Otherwise return result without instrumentation.
+
+                    logger.debug(f"{query}: no record found or requested, not recording.")
+
+                    return await func(*args, **kwargs)
+
+                # If on_new_record indicates we want to record, indicate that
+                # this is a root instrumented call.
                 is_root_call = True
-            """
-
-            if records_and_apps is None or len(records_and_apps) == 0:
-                # Otherwise return result without instrumentation.
-
-<<<<<<< HEAD
-            is_root_call = False
-            if record is None:
-                # If this is the first instrumented method in the stack, check
-                # that the app wants it recorded.
-                record = self.on_new_record(func)
-
-                # If so, indicate that this is a root instrumented call.
-                is_root_call = True
-
-            if record is None:
-                # Otherwise return result without instrumentation.
-
-=======
->>>>>>> f5f3fcad
-                logger.debug(f"{query}: no record found, not recording.")
-
-                return await func(*args, **kwargs)
-
-            # Otherwise keep track of inputs and outputs (or exception).
 
             error = None
             rets = None
@@ -569,56 +535,6 @@
             start_time = None
             end_time = None
 
-<<<<<<< HEAD
-            cost: Cost = None
-
-            bindings = None
-
-            try:
-                # Using sig bind here so we can produce a list of key-value
-                # pairs even if positional arguments were provided.
-                bindings: BoundArguments = sig.bind(*args, **kwargs)
-
-                start_time = datetime.now()
-
-                # If this is a root call (first instrumented method), also track
-                # costs:
-                if is_root_call:
-                    rets, cost = await Endpoint.atrack_all_costs_tally(
-                        lambda: func(*bindings.args, **bindings.kwargs)
-                    )
-                else:
-                    rets = await func(*bindings.args, **bindings.kwargs)
-
-                end_time = datetime.now()
-
-            except BaseException as e:
-                end_time = datetime.now()
-                error = e
-                error_str = str(e)
-
-                logger.error(f"Error calling wrapped function {func.__name__}.")
-                logger.error(traceback.format_exc())
-
-            # Don't include self in the recorded arguments.
-            nonself = {
-                k: jsonify(v)
-                for k, v in (bindings.arguments.items() if bindings is not None else {})
-                if k != "self"
-            }
-
-            row_args = dict(
-                args=nonself,
-                perf=Perf(start_time=start_time, end_time=end_time),
-                pid=os.getpid(),
-                tid=th.get_native_id(),
-                stack=stack,
-                rets=rets,
-                error=error_str if error is not None else None
-            )
-            row = RecordAppCall(**row_args)
-            record.append(row)
-=======
             bindings = None
 
             # Prepare stacks with call information of this wrapped method so
@@ -672,24 +588,17 @@
                         # Using sig bind here so we can produce a list of key-value
                         # pairs even if positional arguments were provided.
                         bindings: BoundArguments = sig.bind(*args, **kwargs)
-                        """
-                        # TODO: ROOTLESS
+
                         # If this is a root call (first instrumented method), also track
                         # costs:
-                        cost: Cost = None
                         if is_root_call:
-                            rets, cost = Endpoint.track_all_costs_tally(
+                            rets, cost = await Endpoint.atrack_all_costs_tally(
                                 lambda: func(*bindings.args, **bindings.kwargs)
                             )
                         else:
-                        """
-
-                        rets = await func(*bindings.args, **bindings.kwargs)
-
-                        end_time = datetime.now()
+                            rets = await func(*bindings.args, **bindings.kwargs)
 
                     except BaseException as e:
-                        end_time = datetime.now()
                         error = e
                         error_str = str(e)
 
@@ -697,6 +606,8 @@
                             f"Error calling wrapped function {func.__name__}."
                         )
                         logger.error(traceback.format_exc())
+
+                    end_time = datetime.now()
 
                     # Done running the wrapped function. Lets collect the results.
                     # Create common information across all records.
@@ -709,7 +620,7 @@
                         ) if k != "self"
                     }
 
-                    row_args = dict(
+                    record_app_args = dict(
                         args=nonself,
                         perf=Perf(start_time=start_time, end_time=end_time),
                         pid=os.getpid(),
@@ -721,23 +632,15 @@
                 # End of run once condition.
 
                 # Note that only the stack differs between each of the records in this loop.
-                row_args['stack'] = stack
-                row = RecordAppCall(**row_args)
+                record_app_args['stack'] = stack
+                row = RecordAppCall(**record_app_args)
 
                 record.append(row)
-                """
-                # TODO: ROOTLESS
+                
                 if is_root_call:
                     # If this is a root call, notify app to add the completed record
                     # into its containers:
-                    self.on_add_record(record, func, sig, bindings, cost)
-                """
->>>>>>> f5f3fcad
-
-            if is_root_call:
-                # If this is a root call, notify app to add the completed record
-                # into its containers:
-                self.on_add_record(record, func, sig, bindings, cost)
+                    self.callbacks.on_add_record(record, func, sig, bindings, cost)
 
             if error is not None:
                 raise error
@@ -754,16 +657,6 @@
             # any recording.
 
             def find_root_methods(f):
-<<<<<<< HEAD
-                # TODO: generalize
-                return id(f) in set([id(rm.__code__) for rm in self.root_methods]) or id(f) == id(wrapper.__code__)
-
-            # Look up whether the root instrumented method was called earlier in
-            # the stack and "record" variable was defined there. Will use that
-            # for recording the wrapped call.
-            record = get_local_in_call_stack(
-                key="record", func=find_root_methods, offset=1
-=======
                 return id(f) in set(
                     [id(rm.__code__) for rm in self.root_methods]
                 )  # or id(f) == id(wrapper.__code__) # TODO ROOTLESS
@@ -775,46 +668,31 @@
                 get_all_local_in_call_stack(
                     key="record_and_app", func=find_root_methods, offset=1
                 )
->>>>>>> f5f3fcad
             )
-            """
-            # TODO: ROOTLESS
 
             is_root_call = False
 
-            if len(records_and_apps) == 0:
+            if records_and_apps is None or len(records_and_apps) == 0:
                 # If this is the first instrumented method in the stack, check
                 # that the app wants it recorded.
-                records_and_apps = self.on_new_record(func)
-
-                # If so, indicate that this is a root instrumented call.
+                record = self.callbacks.on_new_record(func)
+
+                if record is None:
+                    # Otherwise return result without instrumentation.
+
+                    logger.debug(f"{query}: no record found or requested, not recording.")
+
+                    return func(*args, **kwargs)
+
+                # If on_new_record indicates we want to record, indicate that
+                # this is a root instrumented call.
                 is_root_call = True
-            """
-
-            if records_and_apps is None or len(records_and_apps) == 0:
-                # Otherwise return result without instrumentation.
-
-<<<<<<< HEAD
-            is_root_call = False
-            if record is None:
-                print(f"creating a new record for {func.__name__}")
-                record = self.on_new_record(func)
-                is_root_call = True
-
-            if record is None:
-=======
->>>>>>> f5f3fcad
-                logger.debug(f"{query}: no record found, not recording.")
-
-                return func(*args, **kwargs)
-
-            # Otherwise keep track of inputs and outputs (or exception).
 
             error = None
             rets = None
 
             def find_instrumented(f):
-                return id(f) in [id(wrapper.__code__)]
+                return id(f) in [id(awrapper.__code__)]
 
             # If a wrapped method was called in this call stack, get the prior
             # calls from this variable. Otherwise create a new chain stack. As
@@ -836,55 +714,6 @@
             start_time = None
             end_time = None
 
-<<<<<<< HEAD
-            cost: Cost = None
-
-            bindings = None
-
-            try:
-                # Using sig bind here so we can produce a list of key-value
-                # pairs even if positional arguments were provided.
-                bindings: BoundArguments = sig.bind(*args, **kwargs)
-                start_time = datetime.now()
-
-                # If this is a root call (first instrumented method), also track
-                # costs:
-                if is_root_call:
-                    rets, cost = Endpoint.track_all_costs_tally(
-                        lambda: func(*bindings.args, **bindings.kwargs)
-                    )
-                else:
-                    rets = func(*bindings.args, **bindings.kwargs)
-
-                end_time = datetime.now()
-
-            except BaseException as e:
-                end_time = datetime.now()
-                error = e
-                error_str = str(e)
-
-                logger.error(f"Error calling wrapped function {func.__name__}.")
-                logger.error(traceback.format_exc())
-
-            # Don't include self in the recorded arguments.
-            nonself = {
-                k: jsonify(v)
-                for k, v in (bindings.arguments.items() if bindings is not None else {})
-                if k != "self"
-            }
-
-            row_args = dict(
-                args=nonself,
-                perf=Perf(start_time=start_time, end_time=end_time),
-                pid=os.getpid(),
-                tid=th.get_native_id(),
-                stack=stack,
-                rets=rets,
-                error=error_str if error is not None else None
-            )
-            row = RecordAppCall(**row_args)
-            record.append(row)
-=======
             bindings = None
 
             # Prepare stacks with call information of this wrapped method so
@@ -904,7 +733,7 @@
                 # The path to this method according to the app.
                 path = app._get_method_path(
                     args[0], func
-                )  # args[0] is owner of wrapped method, hopefully
+                )  # hopefully args[0] is self
 
                 if path is None:
                     logger.warning(
@@ -938,24 +767,17 @@
                         # Using sig bind here so we can produce a list of key-value
                         # pairs even if positional arguments were provided.
                         bindings: BoundArguments = sig.bind(*args, **kwargs)
-                        """
-                        # TODO: ROOTLESS
+
                         # If this is a root call (first instrumented method), also track
                         # costs:
-                        cost: Cost = None
                         if is_root_call:
                             rets, cost = Endpoint.track_all_costs_tally(
                                 lambda: func(*bindings.args, **bindings.kwargs)
                             )
                         else:
-                        """
-
-                        rets = func(*bindings.args, **bindings.kwargs)
-
-                        end_time = datetime.now()
+                            rets = func(*bindings.args, **bindings.kwargs)
 
                     except BaseException as e:
-                        end_time = datetime.now()
                         error = e
                         error_str = str(e)
 
@@ -963,6 +785,8 @@
                             f"Error calling wrapped function {func.__name__}."
                         )
                         logger.error(traceback.format_exc())
+
+                    end_time = datetime.now()
 
                     # Done running the wrapped function. Lets collect the results.
                     # Create common information across all records.
@@ -975,7 +799,7 @@
                         ) if k != "self"
                     }
 
-                    row_args = dict(
+                    record_app_args = dict(
                         args=nonself,
                         perf=Perf(start_time=start_time, end_time=end_time),
                         pid=os.getpid(),
@@ -987,25 +811,19 @@
                 # End of run once condition.
 
                 # Note that only the stack differs between each of the records in this loop.
-                row_args['stack'] = stack
-                row = RecordAppCall(**row_args)
+                record_app_args['stack'] = stack
+                row = RecordAppCall(**record_app_args)
 
                 record.append(row)
-                """
-                # TODO: ROOTLESS
+                
                 if is_root_call:
                     # If this is a root call, notify app to add the completed record
                     # into its containers:
-                    self.on_add_record(record, func, sig, bindings, cost)
-                """
->>>>>>> f5f3fcad
-
-            if is_root_call:
-                self.on_add_record(record, func, sig, bindings, start_time, end_time, rets, error, cost)
+                    self.callbacks.on_add_record(record, func, sig, bindings, cost)
 
             if error is not None:
                 raise error
-
+            
             return rets
 
         w = wrapper
