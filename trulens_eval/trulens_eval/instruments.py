--- conflicted
+++ resolved
@@ -245,11 +245,7 @@
 import threading as th
 import traceback
 from typing import (Any, Awaitable, Callable, Dict, Iterable, Optional,
-<<<<<<< HEAD
-                    Sequence, Set, Tuple)
-=======
                     Sequence, Set, Tuple, Type, Union)
->>>>>>> a8d473e4
 import weakref
 
 import pydantic
@@ -468,32 +464,10 @@
         Methods matching name have to pass the filter to be instrumented.
         """
 
-<<<<<<< HEAD
-
-=======
->>>>>>> a8d473e4
     def print_instrumentation(self) -> None:
         """Print out description of the modules, classes, methods this class
         will instrument."""
 
-<<<<<<< HEAD
-        print("Modules (with prefix of):")
-        for mod in self.include_modules:
-            print(f"\t{mod}")
-
-        print("Classes (or subclasses of):")
-        for cls in self.include_classes:
-            print(f"\t{cls}")
-
-            if isinstance(cls, Dummy):
-                print("\tWARNING: this class could not be imported. It may have been removed from its library.")
-                continue
-
-            for method, filter_class in self.include_methods.items():
-                if filter_class(cls) and safe_hasattr(cls, method):
-                    f = getattr(cls, method)
-                    print(f"\t\t{method}: {inspect.signature(f)}")
-=======
         t = "  "
 
         for mod in sorted(self.include_modules):
@@ -516,7 +490,6 @@
                         print(f"{t*2}Method {method}: {inspect.signature(f)}")
 
             print()
->>>>>>> a8d473e4
 
     def to_instrument_object(self, obj: object) -> bool:
         """Determine whether the given object should be instrumented."""
@@ -1138,15 +1111,6 @@
             )
 
         # Check whether bound methods are instrumented properly.
-<<<<<<< HEAD
-        
-
-    def instrument_bound_methods(self, obj: object, query: Lens):
-        # TODO: Work in progress. Bugfixing rails instrumentation missing some important methods.
-
-        for method_name, _ in self.include_methods.items():
-            if not (safe_hasattr(obj, method_name) and self.include_methods[method_name](obj)):
-=======
 
     def instrument_bound_methods(self, obj: object, query: Lens):
         """Instrument functions that may be bound methods.
@@ -1159,7 +1123,6 @@
 
         for method_name, _ in self.include_methods.items():
             if not safe_hasattr(obj, method_name):
->>>>>>> a8d473e4
                 pass
             else:
                 method = safe_getattr(obj, method_name)
