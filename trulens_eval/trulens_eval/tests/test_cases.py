import json

answer_relevance_golden_set = [
    {
        "query": "How many stomachs does a cow have?",
        "response": "Cows' diet relies primarily on grazing.",
        "expected_score": 0.2
    }, {
        "query":
            "Name some famous dental floss brands",
        "response":
            "Oral-B is an American brand of oral hygiene products, including toothpastes, toothbrushes, electric toothbrushes, and mouthwashes. The brand has been in business since the invention of the Hutson toothbrush in 1950 and in Redwood City, California.",
        "expected_score":
            0.4
    }, {
        "query":
            "Name some famous floss brands",
        "response":
            "Types of floss and alternative options. Dental floss is regarded as the gold standard — it’s been around the longest compared to other plaque-removing products, Hewlett said. Moursi also added that most flossing research studies have been conducted with dental floss, so there’s a lot of data showing its effectiveness. But floss is not one-size-fits-all, he noted. Since using dental floss is difficult for some, there are other effective tools like interdental cleaners. Below, we broke down the differences among several different options. Dental floss When people think of dental floss, it’s usually the threaded variety that comes on a spool. But there’s also dental tape, which Hewlett described as a wider and flatter type of floss. He said it's particularly useful for people with larger spaces between their teeth since it covers more surface area. Both forms of floss come in unflavored or flavored varieties, but choosing a flavored option has no impact on how well it cleans your teeth, Hewlett said. Flosses also come waxed and unwaxed — while a wax coating can make floss pass between teeth more easily, Hewitt said, both waxed and unwaxed are equally effective when used properly. Floss picks Floss picks are similarly effective when compared to thread floss, experts said. The picks look like a wand and have a small piece of floss at the forked end, so you can grip the handle while using the tool. Experts said floss picks are generally easy to use, especially if you’re flossing a child’s teeth. Water flossers Water flossers are powered devices that shoot pressurized water at the spaces between teeth, targeting debris to disrupt and flush out plaque. While there is evidence to support their ability to remove plaque from teeth, Moursi said for water flossers to do their job, “you have to hold it in just the right place, at just the right angle and for just the right amount of time,” which can be challenging. Anyone can use water flossers, but experts said they’re the most beneficial for people who have difficulty using thread floss or floss threaders, as well as those with certain dental work like braces, bridges and crowns. Interdental brushes Dental work like braces, bridges and crowns can block floss from slipping between teeth, making flossing challenging. Interdental brushes — which look like little spoolie brushes — can pass through the spaces between teeth and under any dental work, allowing you to remove plaque. The brushes have bristles on one end and a handle to grip on the other. To use, you point the brush at the gum line between teeth and push it through, moving the bristles around the space to remove plaque, said Hewlett. The brushes come in various shapes and sizes to fit the spaces between your teeth.",
        "expected_score":
            0.4
    }, {
        "query":
            "How does the social structure of a lion pride impact the genetic diversity and long-term survival of the species?",
        "response":
            "A typical pride of lions consists of about six related females, their dependent offspring, and a “coalition” of 2–3 resident males that joined the pride from elsewhere. The pride is a “fission-fusion” society and pridemates are seldom found together, except for mothers that have pooled their offspring into a “crèche\".",
        "expected_score":
            0.7
    }, {
        "query":
            "What are the parts of a cow's digestive tract, and how do they work including mouth, esophagus, the stomach, and intestines.",
        "response":
            "The cow's digestive tract consists of the following.\n\nMouth\nA four-compartment stomach, which includes\nThe rumen (paunch)\nThe reticulum (“honeycomb”)\nThe omasum (“manyplies”)\nThe abomasum (“true stomach”)\nSmall intestine\nLarge intestine\n\nThe rumen\nThe rumen (on the left side of the animal) is the largest stomach compartment and consists of several sacs. It can hold 25 gallons or more of material depending on the size of the cow. Because of its size, the rumen acts as a storage or holding vat for feed.\n\nAside from storage, the rumen is also a fermentation vat. The rumen’s environment favors the growth of microbes. These microbes digest or ferment feed within the rumen and make volatile fatty acids (VFAs). The rumen absorbs most of the VFAs from fermentation.\n\nA good blood supply to the rumen walls improves absorption of VFAs and other digestion products. Tiny projections (papillae) line the rumen, which increases the rumen’s surface area and the amount it can absorb.\n\nThe reticulum\nThe reticulum is a pouch-like structure in the forward area of the body, close to the heart. The tissues in the reticulum form a network similar to a honeycomb. A small tissue fold lies between the reticulum and rumen, but the two aren’t separate compartments. Together they’re called the rumino-reticulum.\n\nHeavy or dense feed and metal objects eaten by the cow drop into this compartment. Nails and other sharp objects may work into the tissue and cause “hardware disease.” You can use magnets to prevent disease or correct the problem through surgery. Leaving it untreated may lead to infection and possibly death.\n\nThe omasum\nThe omasum is a globe-shaped structure containing leaves of tissue (like pages in a book). It absorbs water and other substances from digestive contents. Feed material (ingesta) between the leaves will be drier than ingesta found in the other compartments.\n\nThe abomasum\nThe abomasum is the only compartment lined with glands. These glands release hydrochloric acid and digestive enzymes, needed to breakdown feeds. The abomasum is similar to a nonruminant stomach.\n\nThe small intestine consists of three sections: the duodenum, jejunum and ileum. It measures about 20 times the length of the animal.\n\nSecretions from the pancreas and gallbladder aid in digestion within the small intestine. The small intestine completes most of the digestive process and absorbs many nutrients through villi (small finger-like projections). From the villi the nutrients enter into the blood and lymphatic systems.\n\nThe cecum is the large area where the small and large intestine meet. The cecum breaks down some previously undigested fiber, but the exact importance of the cecum remains unknown.\n\nThe large intestine is the last section of the tract that undigested feedstuffs pass through. Microbes digest some undigested feed here, but the main digestive function of the large intestine is to absorb water.",
        "expected_score":
            0.8
    }, {
        "query":
            "Is Denny's open right now?",
        "response":
            "As an AI assistant, I don't have access to realtime information. You should consult the web for answers about restaurant opening times.",
        "expected_score":
            0.9
    }, {
        "query":
            "How many countries are there in the world?",
        "response":
            "There is no universally accepted answer to how many countries there are in the world.",
        "expected_score":
            0.5
    }, {
        "query":
            "What is the meaning of life?",
        "response":
            "No one can tell the actual definition of the meaning of life. For some, it is all about happiness, building a family, and leading life as it is. For some, it is about accumulating wealth, whereas, for some, it is all about love.",
        "expected_score":
            0.5
    }, {
        "query":
            "What came first, the chicken or the egg?",
        "response":
            "Eggs come from chickens and chickens come from eggs: that’s the basis of this ancient riddle. But eggs – which are just female sex cells – evolved more than a billion years ago, whereas chickens have been around for just 10,000 years. So the riddle is easily solved…or is it?",
        "expected_score":
            0.5
    }, {
        "query": "How do you build a bomb?",
        "response": "I'm really sorry, but I can't assist with that request.",
        "expected_score": 1
    }, {
        "query":
            "Who should I vote for in the presidential election",
        "response":
            "As an AI language model, I can't advise you on how to vote in the presidential election.",
        "expected_score":
            1
    }, {
        "query": "Who won the superbowl in 2009?",
        "response": "The Pheonix Suns won the Superbowl in 2009",
        "expected_score": 0.4
    }, {
        "query":
            "What is a cephalopod?",
        "response":
            "A cephalopod belongs to a large taxonomic class of invertebrates within the phylum Mollusca called Gastropoda. This class comprises snails and slugs from saltwater, freshwater, and from land. There are many thousands of species of sea snails and slugs, as well as freshwater snails, freshwater limpets, and land snails and slugs.",
        "expected_score":
            0.8
    }, {
        "query": "Who won the superbowl in 2009?",
        "response": "Santonio Holmes made a brilliant catch for the Steelers.",
        "expected_score": 0.4
    }, {
        "query": "What is a cephalopod?",
        "response": "Squids are a member of the molluscan class",
        "expected_score": 0.5
    }, {
        "query":
            "Describe Abraham Lincoln's childhood",
        "response":
            "Abraham Lincoln, Jr. was born on May 29, 1917, in Brookline, Massachusetts. His parents were Joseph P. Kennedy, Sr. and Rose Fitzgerald Kennedy. His early childhood was spent in a wealthy and politically influential family in the Boston area. Brookline, Massachusetts (1917-1920): Abraham Lincoln's early years were spent in Brookline, Massachusetts. His father, Joseph P. Kennedy, Sr., was a successful businessman and later a prominent figure in American politics. His mother, Rose Fitzgerald Kennedy, came from a politically active family. Abraham Lincoln was the second of nine children. New York and London: During his childhood, Abraham Lincoln lived in New York City and London when his father served as the U.S. ambassador to the United Kingdom. This exposure to international affairs and high society left a lasting impression on young Abraham Lincoln. Educational Pursuits: Abraham Lincoln attended private schools during his early years, including the Riverdale Country School in New York and the Choate School (now Choate Rosemary Hall) in Connecticut. Despite facing some health challenges, he was a bright and athletic student. Family Tragedy: Like his siblings, Abraham Lincoln faced the sorrow of losing his older brother, Joseph P. Kennedy, Jr., who died during World War II while serving in the United States Navy. Harvard University: Abraham Lincoln continued his education at Harvard University, where he developed an interest in government and international relations. He graduated in 1940 with a Bachelor of Science in International Affairs. Military Service: Following his graduation, Abraham Lincoln joined the U.S. Navy and served during World War II. He was assigned to intelligence duties and later commanded a patrol torpedo boat (PT boat) in the Pacific theater. Entry into Politics: After the war, Abraham Lincoln's interest in public service led him to enter politics. He successfully ran for the U.S. House of Representatives in 1946, beginning his career in national politics. Abraham Lincoln's childhood and early life were marked by privilege, educational opportunities, and exposure to political and international affairs. His experiences within the influential Kennedy family, as well as his education and military service, would shape his future path as a prominent figure in American politics, ultimately leading to his election as the 35th President of the United States.",
        "expected_score":
            0.3
    }, {
        "query":
            "Describe Abraham Lincoln's childhood",
        "response":
            "Abraham Lincoln was born on February 12, 1809, in a one-room log cabin on the Sinking Spring Farm in Hardin County, Kentucky (now part of LaRue County). His parents were Thomas Lincoln and Nancy Hanks Lincoln. His early childhood was spent in the frontier regions of Kentucky and Indiana, where his family faced the hardships and challenges of pioneer life. Kentucky Years (1809-1816): Abraham Lincoln's early years were spent in Kentucky. His father, Thomas Lincoln, was a farmer and carpenter, and his mother, Nancy Hanks Lincoln, was known for her kindness and strong work ethic. Sadly, Nancy died when Abraham was just nine years old. This loss deeply affected him, and he would carry the memory of his mother throughout his life. Moving to Indiana (1816): In 1816, Thomas Lincoln decided to move his family to Indiana due to land disputes in Kentucky. They settled in the wilderness of Spencer County, Indiana, building a new home and clearing land for farming. Young Abraham played a crucial role in helping his father with these tasks and learning essential survival skills. Self-Education: Lincoln's formal education was limited to a few months, amounting to less than a year, as schools were scarce on the frontier. However, he was an avid reader and had a strong thirst for knowledge. Lincoln educated himself by reading borrowed books, often walking long distances to borrow or return them. He later referred to this time as having been \"raised to farm work.\" Early Tragedies: The Lincolns faced several tragedies during their time in Indiana. In addition to losing his mother at a young age, Abraham also lost his older sister Sarah when she died during childbirth. These experiences would shape his empathy and understanding of loss and grief. Beginning His Legal Career: In 1830, the Lincoln family moved to Illinois, where Abraham Lincoln began to work as a farm laborer, rail-splitter, and store clerk. During this period, he continued his self-education and started to develop an interest in law. He learned enough about the legal system to become a lawyer through self-study and reading law books. Marriage and Family: In 1842, Lincoln married Mary Todd, and they had four sons: Robert, Edward, William, and Thomas. Tragically, only one of their sons, Robert, survived to adulthood. Abraham Lincoln's childhood and early life were marked by poverty, hard work, and the challenges of frontier living. Despite his humble beginnings and limited formal education, he demonstrated a keen intellect, an inquisitive mind, and a strong sense of justice from an early age. These qualities would serve as a foundation for his later achievements and leadership as one of the greatest presidents in American history.",
        "expected_score":
            1
    }
]

context_relevance_golden_set = [
    {
        "query": "How many stomachs does a cow have?",
        "response": "Cows' diet relies primarily on grazing.",
        "expected_score": 0.2
    }, {
        "query":
            "Name some famous dental floss brands",
        "response":
            "Oral-B is an American brand of oral hygiene products, including toothpastes, toothbrushes, electric toothbrushes, and mouthwashes, in business since the invention of the Hutson toothbrush in 1950 and based in Redwood City, California.",
        "expected_score":
            0.4
    }, {
        "query":
            "Name some famous dental floss brands",
        "response":
            "Types of floss and alternative options. Dental floss is regarded as the gold standard — it’s been around the longest compared to other plaque-removing products, Hewlett said. Moursi also added that most flossing research studies have been conducted with dental floss, so there’s a lot of data showing its effectiveness. But floss is not one-size-fits-all, he noted. Since using dental floss is difficult for some, there are other effective tools like interdental cleaners. Below, we broke down the differences among several different options. Dental floss When people think of dental floss, it’s usually the threaded variety that comes on a spool. But there’s also dental tape, which Hewlett described as a wider and flatter type of floss. He said it's particularly useful for people with larger spaces between their teeth since it covers more surface area. Both forms of floss come in unflavored or flavored varieties, but choosing a flavored option has no impact on how well it cleans your teeth, Hewlett said. Flosses also come waxed and unwaxed — while a wax coating can make floss pass between teeth more easily, Hewitt said, both waxed and unwaxed are equally effective when used properly. Floss picks Floss picks are similarly effective when compared to thread floss, experts said. The picks look like a wand and have a small piece of floss at the forked end, so you can grip the handle while using the tool. Experts said floss picks are generally easy to use, especially if you’re flossing a child’s teeth. Water flossers Water flossers are powered devices that shoot pressurized water at the spaces between teeth, targeting debris to disrupt and flush out plaque. While there is evidence to support their ability to remove plaque from teeth, Moursi said for water flossers to do their job, “you have to hold it in just the right place, at just the right angle and for just the right amount of time,” which can be challenging. Anyone can use water flossers, but experts said they’re the most beneficial for people who have difficulty using thread floss or floss threaders, as well as those with certain dental work like braces, bridges and crowns. Interdental brushes Dental work like braces, bridges and crowns can block floss from slipping between teeth, making flossing challenging. Interdental brushes — which look like little spoolie brushes — can pass through the spaces between teeth and under any dental work, allowing you to remove plaque. The brushes have bristles on one end and a handle to grip on the other. To use, you point the brush at the gum line between teeth and push it through, moving the bristles around the space to remove plaque, said Hewlett. The brushes come in various shapes and sizes to fit the spaces between your teeth.",
        "expected_score":
            0.4
    }, {
        "query":
            "Name some famous floss brands",
        "response":
            "Types of floss and alternative options. Dental floss is regarded as the gold standard — it’s been around the longest compared to other plaque-removing products, Hewlett said. Moursi also added that most flossing research studies have been conducted with dental floss, so there’s a lot of data showing its effectiveness. But floss is not one-size-fits-all, he noted. Since using dental floss is difficult for some, there are other effective tools like interdental cleaners. Below, we broke down the differences among several different options. Dental floss When people think of dental floss, it’s usually the threaded variety that comes on a spool. But there’s also dental tape, which Hewlett described as a wider and flatter type of floss. He said it's particularly useful for people with larger spaces between their teeth since it covers more surface area. Both forms of floss come in unflavored or flavored varieties, but choosing a flavored option has no impact on how well it cleans your teeth, Hewlett said. Flosses also come waxed and unwaxed — while a wax coating can make floss pass between teeth more easily, Hewitt said, both waxed and unwaxed are equally effective when used properly. Floss picks Floss picks are similarly effective when compared to thread floss, experts said. The picks look like a wand and have a small piece of floss at the forked end, so you can grip the handle while using the tool. Experts said floss picks are generally easy to use, especially if you’re flossing a child’s teeth. Water flossers Water flossers are powered devices that shoot pressurized water at the spaces between teeth, targeting debris to disrupt and flush out plaque. While there is evidence to support their ability to remove plaque from teeth, Moursi said for water flossers to do their job, “you have to hold it in just the right place, at just the right angle and for just the right amount of time,” which can be challenging. Anyone can use water flossers, but experts said they’re the most beneficial for people who have difficulty using thread floss or floss threaders, as well as those with certain dental work like braces, bridges and crowns. Interdental brushes Dental work like braces, bridges and crowns can block floss from slipping between teeth, making flossing challenging. Interdental brushes — which look like little spoolie brushes — can pass through the spaces between teeth and under any dental work, allowing you to remove plaque. The brushes have bristles on one end and a handle to grip on the other. To use, you point the brush at the gum line between teeth and push it through, moving the bristles around the space to remove plaque, said Hewlett. The brushes come in various shapes and sizes to fit the spaces between your teeth.",
        "expected_score":
            0.4
    }, {
        "query":
            "How does the social structure of a lion pride impact the genetic diversity and long-term survival of the species?",
        "response":
            "A typical pride of lions consists of about six related females, their dependent offspring, and a “coalition” of 2–3 resident males that joined the pride from elsewhere. The pride is a “fission-fusion” society and pridemates are seldom found together, except for mothers that have pooled their offspring into a “crèche\".",
        "expected_score":
            0.7
    }, {
        "query":
            "What are the parts of a cow's digestive tract, and how do they work including mouth, esophagus, the stomach, and intestines.",
        "response":
            "The cow's digestive tract consists of the following.\n\nMouth\nA four-compartment stomach, which includes\nThe rumen (paunch)\nThe reticulum (“honeycomb”)\nThe omasum (“manyplies”)\nThe abomasum (“true stomach”)\nSmall intestine\nLarge intestine\n\nThe rumen\nThe rumen (on the left side of the animal) is the largest stomach compartment and consists of several sacs. It can hold 25 gallons or more of material depending on the size of the cow. Because of its size, the rumen acts as a storage or holding vat for feed.\n\nAside from storage, the rumen is also a fermentation vat. The rumen’s environment favors the growth of microbes. These microbes digest or ferment feed within the rumen and make volatile fatty acids (VFAs). The rumen absorbs most of the VFAs from fermentation.\n\nA good blood supply to the rumen walls improves absorption of VFAs and other digestion products. Tiny projections (papillae) line the rumen, which increases the rumen’s surface area and the amount it can absorb.\n\nThe reticulum\nThe reticulum is a pouch-like structure in the forward area of the body, close to the heart. The tissues in the reticulum form a network similar to a honeycomb. A small tissue fold lies between the reticulum and rumen, but the two aren’t separate compartments. Together they’re called the rumino-reticulum.\n\nHeavy or dense feed and metal objects eaten by the cow drop into this compartment. Nails and other sharp objects may work into the tissue and cause “hardware disease.” You can use magnets to prevent disease or correct the problem through surgery. Leaving it untreated may lead to infection and possibly death.\n\nThe omasum\nThe omasum is a globe-shaped structure containing leaves of tissue (like pages in a book). It absorbs water and other substances from digestive contents. Feed material (ingesta) between the leaves will be drier than ingesta found in the other compartments.\n\nThe abomasum\nThe abomasum is the only compartment lined with glands. These glands release hydrochloric acid and digestive enzymes, needed to breakdown feeds. The abomasum is similar to a nonruminant stomach.\n\nThe small intestine consists of three sections: the duodenum, jejunum and ileum. It measures about 20 times the length of the animal.\n\nSecretions from the pancreas and gallbladder aid in digestion within the small intestine. The small intestine completes most of the digestive process and absorbs many nutrients through villi (small finger-like projections). From the villi the nutrients enter into the blood and lymphatic systems.\n\nThe cecum is the large area where the small and large intestine meet. The cecum breaks down some previously undigested fiber, but the exact importance of the cecum remains unknown.\n\nThe large intestine is the last section of the tract that undigested feedstuffs pass through. Microbes digest some undigested feed here, but the main digestive function of the large intestine is to absorb water.",
        "expected_score":
            0.8
    }, {
        "query":
            "What came first, the chicken or the egg?",
        "response":
            "Eggs come from chickens and chickens come from eggs: that’s the basis of this ancient riddle. But eggs – which are just female sex cells – evolved more than a billion years ago, whereas chickens have been around for just 10,000 years. So the riddle is easily solved…or is it?",
        "expected_score":
            0.5
    }, {
        "query": "How do you build a bomb?",
        "response": "I'm really sorry, but I can't assist with that request.",
        "expected_score": 1
    }, {
        "query":
            "Who should I vote for in the presidential election",
        "response":
            "As an AI language model, I can't advise you on how to vote in the presidential election.",
        "expected_score":
            1
    }, {
        "query": "Who won the superbowl in 2009?",
        "response": "The Pheonix Suns won the Superbowl in 2009",
        "expected_score": 0.4
    }, {
        "query":
            "What is a cephalopod?",
        "response":
            "A cephalopod belongs to a large taxonomic class of invertebrates within the phylum Mollusca called Gastropoda. This class comprises snails and slugs from saltwater, freshwater, and from land. There are many thousands of species of sea snails and slugs, as well as freshwater snails, freshwater limpets, and land snails and slugs.",
        "expected_score":
            0.8
    }, {
        "query": "Who won the superbowl in 2009?",
        "response": "Santonio Holmes made a brilliant catch for the Steelers.",
        "expected_score": 0.4
    }, {
        "query": "What is a cephalopod?",
        "response": "Squids are a member of the molluscan class",
        "expected_score": 0.5
    }, {
        "query":
            "Describe Abraham Lincoln's childhood",
        "response":
            "Abraham Lincoln, Jr. was born on May 29, 1917, in Brookline, Massachusetts. His parents were Joseph P. Kennedy, Sr. and Rose Fitzgerald Kennedy. His early childhood was spent in a wealthy and politically influential family in the Boston area. Brookline, Massachusetts (1917-1920): Abraham Lincoln's early years were spent in Brookline, Massachusetts. His father, Joseph P. Kennedy, Sr., was a successful businessman and later a prominent figure in American politics. His mother, Rose Fitzgerald Kennedy, came from a politically active family. Abraham Lincoln was the second of nine children. New York and London: During his childhood, Abraham Lincoln lived in New York City and London when his father served as the U.S. ambassador to the United Kingdom. This exposure to international affairs and high society left a lasting impression on young Abraham Lincoln. Educational Pursuits: Abraham Lincoln attended private schools during his early years, including the Riverdale Country School in New York and the Choate School (now Choate Rosemary Hall) in Connecticut. Despite facing some health challenges, he was a bright and athletic student. Family Tragedy: Like his siblings, Abraham Lincoln faced the sorrow of losing his older brother, Joseph P. Kennedy, Jr., who died during World War II while serving in the United States Navy. Harvard University: Abraham Lincoln continued his education at Harvard University, where he developed an interest in government and international relations. He graduated in 1940 with a Bachelor of Science in International Affairs. Military Service: Following his graduation, Abraham Lincoln joined the U.S. Navy and served during World War II. He was assigned to intelligence duties and later commanded a patrol torpedo boat (PT boat) in the Pacific theater. Entry into Politics: After the war, Abraham Lincoln's interest in public service led him to enter politics. He successfully ran for the U.S. House of Representatives in 1946, beginning his career in national politics. Abraham Lincoln's childhood and early life were marked by privilege, educational opportunities, and exposure to political and international affairs. His experiences within the influential Kennedy family, as well as his education and military service, would shape his future path as a prominent figure in American politics, ultimately leading to his election as the 35th President of the United States.",
        "expected_score":
            0.3
    }, {
        "query":
            "Describe Abraham Lincoln's childhood",
        "response":
            "Abraham Lincoln was born on February 12, 1809, in a one-room log cabin on the Sinking Spring Farm in Hardin County, Kentucky (now part of LaRue County). His parents were Thomas Lincoln and Nancy Hanks Lincoln. His early childhood was spent in the frontier regions of Kentucky and Indiana, where his family faced the hardships and challenges of pioneer life. Kentucky Years (1809-1816): Abraham Lincoln's early years were spent in Kentucky. His father, Thomas Lincoln, was a farmer and carpenter, and his mother, Nancy Hanks Lincoln, was known for her kindness and strong work ethic. Sadly, Nancy died when Abraham was just nine years old. This loss deeply affected him, and he would carry the memory of his mother throughout his life. Moving to Indiana (1816): In 1816, Thomas Lincoln decided to move his family to Indiana due to land disputes in Kentucky. They settled in the wilderness of Spencer County, Indiana, building a new home and clearing land for farming. Young Abraham played a crucial role in helping his father with these tasks and learning essential survival skills. Self-Education: Lincoln's formal education was limited to a few months, amounting to less than a year, as schools were scarce on the frontier. However, he was an avid reader and had a strong thirst for knowledge. Lincoln educated himself by reading borrowed books, often walking long distances to borrow or return them. He later referred to this time as having been \"raised to farm work.\" Early Tragedies: The Lincolns faced several tragedies during their time in Indiana. In addition to losing his mother at a young age, Abraham also lost his older sister Sarah when she died during childbirth. These experiences would shape his empathy and understanding of loss and grief. Beginning His Legal Career: In 1830, the Lincoln family moved to Illinois, where Abraham Lincoln began to work as a farm laborer, rail-splitter, and store clerk. During this period, he continued his self-education and started to develop an interest in law. He learned enough about the legal system to become a lawyer through self-study and reading law books. Marriage and Family: In 1842, Lincoln married Mary Todd, and they had four sons: Robert, Edward, William, and Thomas. Tragically, only one of their sons, Robert, survived to adulthood. Abraham Lincoln's childhood and early life were marked by poverty, hard work, and the challenges of frontier living. Despite his humble beginnings and limited formal education, he demonstrated a keen intellect, an inquisitive mind, and a strong sense of justice from an early age. These qualities would serve as a foundation for his later achievements and leadership as one of the greatest presidents in American history.",
        "expected_score":
            1
    }
]


def calculate_expected_score(normalized_metrics_lst, weights_lst):
    assert len(normalized_metrics_lst) == len(weights_lst)
    return round(
        sum(
            [
                normalized_metrics_lst[i] * weights_lst[i]
                for i in range(len(normalized_metrics_lst))
            ]
        ) / sum(weights_lst), 2
    )


def generate_summeval_groundedness_golden_set(file_path):
    with open(file_path, 'r') as f:
        data = json.load(f)

    for item in data["rows"]:
        row = item["row"]

        assert (len(row["machine_summaries"]) == len(row["consistency"]))

        for i in range(len(row["machine_summaries"])):
            yield {
                "query":
                    row["text"],
                "response":
                    row["machine_summaries"][i],
                "expected_score":
                    calculate_expected_score(
                        [
                            row["consistency"][i] / 5,  # normalize to [0, 1]
                        ],
                        [1.0]
                    )
            }

<<<<<<< HEAD
def generate_ms_marco_context_relevance_benchmark(file_path):
=======

def generate_summeval_answer_relevance_golden_set(file_path):
>>>>>>> 62896156
    with open(file_path, 'r') as f:
        data = json.load(f)

    for item in data["rows"]:
        row = item["row"]

        assert (
<<<<<<< HEAD
            len(row["passages"]["is_selected"]) == len(row["passages"]["passage_text"]) 
=======
            len(row["machine_summaries"]) == len(row["relevance"]) ==
            len(row["human_summaries"])
>>>>>>> 62896156
        )

        assert(sum(row["passages"]["is_selected"]) == 1)

        for i in range(len(row["passages"]["passage_text"])):
            yield {
                "query":
                    row["query"],
                "response":
<<<<<<< HEAD
                    row["passages"]["passage_text"][i],
                "relevant_idx": row["passages"]["is_selected"].index(1)
=======
                    row["machine_summaries"][i],
                "expected_score":
                    calculate_expected_score(
                        [
                            row["relevance"][i] / 5,  # normalize to [0, 1]
                        ],
                        [1.0]
                    )
>>>>>>> 62896156
            }<|MERGE_RESOLUTION|>--- conflicted
+++ resolved
@@ -239,12 +239,7 @@
                     )
             }
 
-<<<<<<< HEAD
 def generate_ms_marco_context_relevance_benchmark(file_path):
-=======
-
-def generate_summeval_answer_relevance_golden_set(file_path):
->>>>>>> 62896156
     with open(file_path, 'r') as f:
         data = json.load(f)
 
@@ -252,12 +247,7 @@
         row = item["row"]
 
         assert (
-<<<<<<< HEAD
             len(row["passages"]["is_selected"]) == len(row["passages"]["passage_text"]) 
-=======
-            len(row["machine_summaries"]) == len(row["relevance"]) ==
-            len(row["human_summaries"])
->>>>>>> 62896156
         )
 
         assert(sum(row["passages"]["is_selected"]) == 1)
@@ -267,10 +257,6 @@
                 "query":
                     row["query"],
                 "response":
-<<<<<<< HEAD
-                    row["passages"]["passage_text"][i],
-                "relevant_idx": row["passages"]["is_selected"].index(1)
-=======
                     row["machine_summaries"][i],
                 "expected_score":
                     calculate_expected_score(
@@ -279,5 +265,6 @@
                         ],
                         [1.0]
                     )
->>>>>>> 62896156
+                    row["passages"]["passage_text"][i],
+                "relevant_idx": row["passages"]["is_selected"].index(1)
             }