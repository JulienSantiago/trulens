--- conflicted
+++ resolved
@@ -13,17 +13,11 @@
 from copy import copy
 import logging
 from pprint import PrettyPrinter
-<<<<<<< HEAD
-import tempfile
-from typing import (Any, Callable, Dict, Generic, Iterable, Iterator, List, Optional,
-                    Sequence, Set, Tuple, TypeVar, Union)
-=======
 from typing import (
     Any, Callable, Dict, Iterable, List, Optional, Sequence, Set, Tuple,
     TypeVar, Union
 )
 
->>>>>>> d316ae24
 from merkle_json import MerkleJson
 from munch import Munch as Bunch
 import pydantic
