--- conflicted
+++ resolved
@@ -340,11 +340,7 @@
     """
 
     # Hold singleton instances here.
-<<<<<<< HEAD
-    __instances: Dict[Hashable, 'SingletonPerName'] = dict()
-=======
     instances: Dict[Hashable, SingletonPerName] = dict()
->>>>>>> 21d3dcf6
 
     def __new__(
         cls: Type[SingletonPerName[T]],
