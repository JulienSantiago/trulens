--- conflicted
+++ resolved
@@ -402,12 +402,9 @@
 import logging
 from multiprocessing.pool import AsyncResult
 import re
-<<<<<<< HEAD
 from typing import Any, Callable, Dict, Iterable, Optional, Type, Union, Tuple
-=======
 import traceback
 from typing import Any, Callable, Dict, Iterable, Optional, Type, Union
->>>>>>> 722bf9e6
 
 import numpy as np
 import openai
@@ -463,14 +460,8 @@
     imp: Optional[ImpCallable] = pydantic.Field(exclude=True)
 
     # Aggregator method for feedback functions that produce more than one
-<<<<<<< HEAD
     # result.
     agg: Optional[AggCallable] = pydantic.Field(exclude=True)
-=======
-    # result. FeedbackDefinition contains aggregator which is the serialized
-    # version of agg.
-    agg: Optional[Callable] = pydantic.Field(exclude=True)
->>>>>>> 722bf9e6
 
     def __init__(
         self,
@@ -1381,13 +1372,7 @@
         )
 
 
-<<<<<<< HEAD
 def _get_answer_agreement(prompt, response, check_response, model_engine="gpt-3.5-turbo"):
-=======
-def _get_answer_agreement(prompt, response, check_response, model_engine):
-    # TODO: documentation
-    
->>>>>>> 722bf9e6
     oai_chat_response = OpenAI().endpoint.run_me(
         lambda: openai.ChatCompletion.create(
             model=model_engine,
