--- conflicted
+++ resolved
@@ -703,10 +703,6 @@
             system_prompt, user_prompt=text
         )
 
-<<<<<<< HEAD
-    # TODEP
-=======
->>>>>>> 0f99ebe9
     def correctness(self, text: str) -> float:
         """
         Uses OpenAI's Chat Completion Model. A function that completes a
