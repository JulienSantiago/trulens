--- conflicted
+++ resolved
@@ -2,10 +2,6 @@
 
 from typing import Dict, Optional, Sequence
 
-<<<<<<< HEAD
-=======
-from trulens_eval.feedback import prompts
->>>>>>> c9a878ec
 from trulens_eval.feedback.provider.base import LLMProvider
 from trulens_eval.feedback.provider.endpoint import LiteLLMEndpoint
 from trulens_eval.feedback.provider.endpoint.base import Endpoint
@@ -72,8 +68,4 @@
 
         assert isinstance(comp, dict)
 
-<<<<<<< HEAD
-        return comp["choices"][0]["message"]["content"]
-=======
-        return comp["choices"][0]["message"]["content"]
->>>>>>> c9a878ec
+        return comp["choices"][0]["message"]["content"]