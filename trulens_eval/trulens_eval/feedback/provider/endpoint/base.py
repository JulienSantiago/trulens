--- conflicted
+++ resolved
@@ -736,190 +736,5 @@
         return tru_wrapper
 
 
-<<<<<<< HEAD
-class DummyEndpoint(Endpoint):
-    """Endpoint for testing purposes.
-
-    Does not make any network calls and just pretends to.
-    """
-
-    loading_prob: float
-    """How often to produce the "model loading" response that huggingface api
-    sometimes produces."""
-
-    loading_time: Callable[[], float] = \
-        Field(exclude=True, default_factory=lambda: lambda: random.uniform(0.73, 3.7))
-    """How much time to indicate as needed to load the model in the above response."""
-
-    error_prob: float
-    """How often to produce an error response."""
-
-    freeze_prob: float
-    """How often to freeze instead of producing a response."""
-
-    overloaded_prob: float
-    """# How often to produce the overloaded message that huggingface sometimes produces."""
-
-    alloc: int
-    """How much data in bytes to allocate when making requests."""
-
-    delay: float = 0.0
-    """How long to delay each request."""
-
-    def __new__(cls, *args, **kwargs):
-        return super(Endpoint, cls).__new__(cls, name="dummyendpoint")
-
-    def __init__(
-        self,
-        name: str = "dummyendpoint",
-        error_prob: float = 1 / 100,
-        freeze_prob: float = 1 / 100,
-        overloaded_prob: float = 1 / 100,
-        loading_prob: float = 1 / 100,
-        alloc: int = 1024 * 1024,
-        delay: float = 0.0,
-        rpm: float = DEFAULT_RPM * 10,
-        **kwargs
-    ):
-        if safe_hasattr(self, "callback_class"):
-            # Already created with SingletonPerName mechanism
-            return
-
-        assert error_prob + freeze_prob + overloaded_prob + \
-            loading_prob <= 1.0, "Probabilites should not exceed 1.0 ."
-        assert rpm > 0
-        assert alloc >= 0
-        assert delay >= 0.0
-
-        kwargs['name'] = name
-        kwargs['callback_class'] = EndpointCallback
-
-        super().__init__(
-            **kwargs, **locals_except("self", "name", "kwargs", "__class__")
-        )
-
-        logger.info(
-            "Using DummyEndpoint with %s",
-            locals_except('self', 'name', 'kwargs', '__class__')
-        )
-
-    def handle_wrapped_call(
-        self, func: Callable, bindings: inspect.BoundArguments, response: Any,
-        callback: Optional[EndpointCallback]
-    ) -> None:
-        """Dummy handler does nothing."""
-
-    def post(
-        self, url: str, payload: JSON, timeout: Optional[float] = None
-    ) -> Any:
-        """Pretend to make a classification request similar to huggingface API.
-
-        Simulates overloaded, model loading, frozen, error as configured:
-
-        ```python
-        requests.post(
-            url, json=payload, timeout=timeout, headers=self.post_headers
-        )
-        ```
-
-        """
-        if timeout is None:
-            timeout = DEFAULT_NETWORK_TIMEOUT
-
-        self.pace_me()
-
-        # allocate some data to pretend we are doing hard work
-        temporary = [0x42] * self.alloc
-
-        from numpy import random as np_random
-
-        if self.delay > 0.0:
-            sleep(max(0.0, np_random.normal(self.delay, self.delay / 2)))
-
-        r = random.random()
-        j: Optional[JSON] = None
-
-        if r < self.freeze_prob:
-            # Simulated freeze outcome.
-
-            while True:
-                sleep(timeout)
-                raise TimeoutError()
-
-        r -= self.freeze_prob
-
-        if r < self.error_prob:
-            # Simulated error outcome.
-
-            raise RuntimeError("Simulated error happened.")
-        r -= self.error_prob
-
-        if r < self.loading_prob:
-            # Simulated loading model outcome.
-
-            j = {'estimated_time': self.loading_time()}
-        r -= self.loading_prob
-
-        if r < self.overloaded_prob:
-            # Simulated overloaded outcome.
-
-            j = {'error': "overloaded"}
-        r -= self.overloaded_prob
-
-        if j is None:
-            # Otherwise a simulated success outcome with some constant results plus some randomness.
-
-            j = [
-                [
-                    {
-                        'label': 'LABEL_1',
-                        'score': 0.6034979224205017 + random.random()
-                    }, {
-                        'label': 'LABEL_2',
-                        'score': 0.2648237645626068 + random.random()
-                    }, {
-                        'label': 'LABEL_0',
-                        'score': 0.13167837262153625 + random.random()
-                    }
-                ]
-            ]
-
-        # The rest is the same as in Endpoint:
-
-        # Huggingface public api sometimes tells us that a model is loading and
-        # how long to wait:
-        if "estimated_time" in j:
-            wait_time = j['estimated_time']
-            logger.warning(
-                "Waiting for %s (%s) second(s).",
-                j,
-                wait_time,
-            )
-            sleep(wait_time + 2)
-            return self.post(url, payload)
-
-        if isinstance(j, Dict) and "error" in j:
-            error = j['error']
-            if error == "overloaded":
-                logger.warning(
-                    "Waiting for overloaded API before trying again."
-                )
-                sleep(10)
-                return self.post(url, payload)
-
-            raise RuntimeError(error)
-
-        assert isinstance(
-            j, Sequence
-        ) and len(j) > 0, f"Post did not return a sequence: {j}"
-
-        # Use `temporary`` to make sure it doesn't get compiled away.
-        logger.debug("I have allocated %s bytes.", sys.getsizeof(temporary))
-
-        return j[0]
-
-
-=======
->>>>>>> bd7afc5c
 EndpointCallback.model_rebuild()
 Endpoint.model_rebuild()