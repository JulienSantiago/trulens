--- conflicted
+++ resolved
@@ -22,7 +22,6 @@
     from trulens_eval.feedback.provider.cortex import Cortex
 
 __all__ = [
-<<<<<<< HEAD
     "Provider",
     "OpenAI",
     "AzureOpenAI",
@@ -31,8 +30,5 @@
     "LiteLLM",
     "Bedrock",
     "Langchain",
-=======
-    "Provider", "OpenAI", "AzureOpenAI", "Huggingface", "LiteLLM", "Bedrock",
-    "Langchain", "Cortex"
->>>>>>> a6abc65a
+    "Cortex",
 ]