from abc import ABC
from abc import abstractmethod
import logging
from typing import ClassVar, Dict, Optional, Sequence, Tuple, Union
import warnings

import pydantic

from trulens_eval.feedback import prompts
from trulens_eval.feedback.provider.endpoint.base import Endpoint
from trulens_eval.utils.generated import re_0_10_rating
from trulens_eval.utils.pyschema import WithClassInfo
from trulens_eval.utils.serial import SerialModel

logger = logging.getLogger(__name__)


class Provider(WithClassInfo, SerialModel):

    model_config: ClassVar[dict] = dict(arbitrary_types_allowed=True)

    endpoint: Optional[Endpoint] = None

    def __init__(self, name: Optional[str] = None, **kwargs):
        super().__init__(name=name, **kwargs)


class LLMProvider(Provider):

    # NOTE(piotrm): "model_" prefix for attributes is "protected" by pydantic v2
    # by default. Need the below adjustment but this means we don't get any
    # warnings if we try to override some internal pydantic name.
    model_engine: str

    model_config: ClassVar[dict] = dict(protected_namespaces=())

    def __init__(self, *args, **kwargs):
        # TODO: why was self_kwargs required here independently of kwargs?
        self_kwargs = dict(kwargs)

        super().__init__(
            **self_kwargs
        )  # need to include pydantic.BaseModel.__init__

    #@abstractmethod
    def _create_chat_completion(
        self,
        prompt: Optional[str] = None,
        messages: Optional[Sequence[Dict]] = None,
        **kwargs
    ) -> str:
        """
        Chat Completion Model

        Returns:
            str: Completion model response.
        """
        # text
        raise NotImplementedError()
        pass

    def _find_relevant_string(self, full_source: str, hypothesis: str) -> str:
        return self.endpoint.run_me(
            lambda: self._create_chat_completion(
                prompt=str.format(
                    prompts.SYSTEM_FIND_SUPPORTING,
                    prompt=full_source,
                ) + "\n" + str.
                format(prompts.USER_FIND_SUPPORTING, response=hypothesis)
            )
        )

    def _summarized_groundedness(self, premise: str, hypothesis: str) -> float:
        """
        A groundedness measure best used for summarized premise against simple
        hypothesis. This LLM implementation uses information overlap prompts.

        Args:
            premise (str): Summarized source sentences.
            hypothesis (str): Single statement setnece.

        Returns:
            float: Information Overlap
        """
        return self.generate_score(
                    system_prompt=str.format(
                        prompts.LLM_GROUNDEDNESS,
                        premise=premise,
                        hypothesis=hypothesis,
                    )
        )

    def _groundedness_doc_in_out(self, premise: str, hypothesis: str) -> str:
        """
        An LLM prompt using the entire document for premise and entire statement
        document for hypothesis.

        Args:
            premise (str): A source document
            hypothesis (str): A statement to check

        Returns:
            str: An LLM response using a scorecard template
        """
        return self.endpoint.run_me(
            lambda: self._create_chat_completion(
                prompt=str.format(prompts.LLM_GROUNDEDNESS_FULL_SYSTEM,) + str.
                format(
                    prompts.LLM_GROUNDEDNESS_FULL_PROMPT,
                    premise=premise,
                    hypothesis=hypothesis
                )
            )
        )
    
    def generate_score(
        self,
        system_prompt: str,
        user_prompt: Optional[str] = None,
        normalize: float = 10.0
<<<<<<< HEAD
    ) -> Tuple[float, Dict]:
=======
    ) -> float:
>>>>>>> 47983b4f
        """
        Extractor for LLM prompts. If CoT is used; it will look for
        "Supporting Evidence" template. Otherwise, it will look for the typical
        0-10 scoring.

        Args:
            system_prompt (str): A pre-formated system prompt

        Returns:
            The score (float): 0-1 scale.
        """
        llm_messages = [{"role": "system", "content": system_prompt}]
        if user_prompt is not None:
            llm_messages.append({"role": "user", "content": user_prompt})

        response = self.endpoint.run_me(
            lambda: self._create_chat_completion(messages=llm_messages)
        )

        return re_0_10_rating(response) / normalize

    def generate_score_and_reasons(
        self,
        system_prompt: str,
        user_prompt: Optional[str] = None,
        normalize: float = 10.0
    ) -> Tuple[float, Dict]:
        """
        Generator and extractor for LLM prompts. It will look for
        "Supporting Evidence" template.

        Args:
            system_prompt (str): A pre-formated system prompt

        Returns:
            The score (float): 0-1 scale and reason metadata (dict) if available.
        """
        llm_messages = [{"role": "system", "content": system_prompt}]
        if user_prompt is not None:
            llm_messages.append({"role": "user", "content": user_prompt})

        response = self.endpoint.run_me(
            lambda: self._create_chat_completion(messages=llm_messages)
        )
        if "Supporting Evidence" in response:
            score = -1
            supporting_evidence = None
            criteria = None
            for line in response.split('\n'):
                if "Score" in line:
                    score = re_0_10_rating(line) / normalize
                if "Criteria" in line:
                    parts = line.split(":")
                    if len(parts) > 1:
                        criteria = ":".join(parts[1:]).strip()
                if "Supporting Evidence" in line:
                    supporting_evidence = line[
                        line.index("Supporting Evidence:") +
                        len("Supporting Evidence:"):].strip()
            reasons = {
                'reason':
                    (
                        f"{'Criteria: ' + str(criteria)}\n"
                        f"{'Supporting Evidence: ' + str(supporting_evidence)}"
                    )
            }
            return score, reasons
        
        else:
            score = re_0_10_rating(response) / normalize
            warnings.warn(
                "No supporting evidence provided. Returning score only.",
                UserWarning
            )
            return score, {}

    def qs_relevance(self, question: str, statement: str) -> float:
        """
        Uses chat completion model. A function that completes a template to
        check the relevance of the statement to the question.

        ```python
        feedback = Feedback(provider.qs_relevance).on_input_output() 
        ```
        The `on_input_output()` selector can be changed. See [Feedback Function
        Guide](https://www.trulens.org/trulens_eval/feedback_function_guide/)
        
        Usage on RAG Contexts:

        ```python
        feedback = Feedback(provider.qs_relevance).on_input().on(
            TruLlama.select_source_nodes().node.text # See note below
        ).aggregate(np.mean) 
        ```

        The `on(...)` selector can be changed. See [Feedback Function Guide :
        Selectors](https://www.trulens.org/trulens_eval/feedback_function_guide/#selector-details)

        Args:
            question (str): A question being asked. 
            statement (str): A statement to the question.

        Returns:
            float: A value between 0.0 (not relevant) and 1.0 (relevant).
        """
        return self.generate_score(
                    system_prompt=str.format(
                        prompts.QS_RELEVANCE,
                        question=question,
                        statement=statement
                    )
                )

    def qs_relevance_with_cot_reasons(
        self, question: str, statement: str
    ) -> Tuple[float, Dict]:
        """
        Uses chat completion model. A function that completes a
        template to check the relevance of the statement to the question.
        Also uses chain of thought methodology and emits the reasons.

        **Usage:**
        ```
        feedback = Feedback(provider.qs_relevance_with_cot_reasons).on_input_output() 
        ```
        The `on_input_output()` selector can be changed. See [Feedback Function Guide](https://www.trulens.org/trulens_eval/feedback_function_guide/)
        
        Usage on RAG Contexts:
        ```
        feedback = Feedback(provider.qs_relevance_with_cot_reasons).on_input().on(
            TruLlama.select_source_nodes().node.text # See note below
        ).aggregate(np.mean) 

        ```
        The `on(...)` selector can be changed. See [Feedback Function Guide : Selectors](https://www.trulens.org/trulens_eval/feedback_function_guide/#selector-details)


        Args:
            question (str): A question being asked. 
            statement (str): A statement to the question.

        Returns:
            float: A value between 0 and 1. 0 being "not relevant" and 1 being "relevant".
        """
        system_prompt = str.format(
            prompts.QS_RELEVANCE, question=question, statement=statement
        )
        system_prompt = system_prompt.replace(
            "RELEVANCE:", prompts.COT_REASONS_TEMPLATE
        )
<<<<<<< HEAD
        return self._extract_score_and_reasons_from_response(system_prompt)
=======
        return self.generate_score_and_reasons(system_prompt)
>>>>>>> 47983b4f

    def relevance(self, prompt: str, response: str) -> float:
        """
        Uses chat completion model. A function that completes a
        template to check the relevance of the response to a prompt.

        **Usage:**
        ```python
        feedback = Feedback(provider.relevance).on_input_output()
        ```
        
        The `on_input_output()` selector can be changed. See [Feedback Function
        Guide](https://www.trulens.org/trulens_eval/feedback_function_guide/)

        Usage on RAG Contexts:

        ```python
        feedback = Feedback(provider.relevance).on_input().on(
            TruLlama.select_source_nodes().node.text # See note below
        ).aggregate(np.mean) 
        ```

        The `on(...)` selector can be changed. See [Feedback Function Guide :
        Selectors](https://www.trulens.org/trulens_eval/feedback_function_guide/#selector-details)

        Parameters:
            prompt (str): A text prompt to an agent.
            response (str): The agent's response to the prompt.

        Returns:
            float: A value between 0 and 1. 0 being "not relevant" and 1 being
            "relevant".
        """
        return self.generate_score(system_prompt=str.format(
                        prompts.PR_RELEVANCE, prompt=prompt, response=response
                    )
                )

    def relevance_with_cot_reasons(self, prompt: str, response: str) -> Tuple[float, Dict]:
        """
        Uses chat completion Model. A function that completes a template to
        check the relevance of the response to a prompt. Also uses chain of
        thought methodology and emits the reasons.

        **Usage:**
        ```python
        feedback = Feedback(provider.relevance_with_cot_reasons).on_input_output()
        ```

        The `on_input_output()` selector can be changed. See [Feedback Function
        Guide](https://www.trulens.org/trulens_eval/feedback_function_guide/)

        Usage on RAG Contexts:
        ```python

        feedback = Feedback(provider.relevance_with_cot_reasons).on_input().on(
            TruLlama.select_source_nodes().node.text # See note below
        ).aggregate(np.mean) 
        ```

        The `on(...)` selector can be changed. See [Feedback Function Guide :
        Selectors](https://www.trulens.org/trulens_eval/feedback_function_guide/#selector-details)

        Args:
            prompt (str): A text prompt to an agent. 
            response (str): The agent's response to the prompt.

        Returns:
            float: A value between 0 and 1. 0 being "not relevant" and 1 being
            "relevant".
        """
        system_prompt = str.format(
            prompts.PR_RELEVANCE, prompt=prompt, response=response
        )
        system_prompt = system_prompt.replace(
            "RELEVANCE:", prompts.COT_REASONS_TEMPLATE
        )
        return self.generate_score_and_reasons(system_prompt)

    def sentiment(self, text: str) -> float:
        """
        Uses chat completion model. A function that completes a template to
        check the sentiment of some text.

        **Usage:**
        ```python
        feedback = Feedback(provider.sentiment).on_output() 
        ```

        The `on_output()` selector can be changed. See [Feedback Function
        Guide](https://www.trulens.org/trulens_eval/feedback_function_guide/)

        Parameters:
            text (str): A prompt to an agent.
            response (str): The agent's response to the prompt.

        Returns:
            float: A value between 0 and 1. 0 being "negative sentiment" and 1
            being "positive sentiment".
        """
        system_prompt = prompts.SENTIMENT_SYSTEM_PROMPT + text
        return self.generate_score(
                    system_prompt=system_prompt
                )

    def sentiment_with_cot_reasons(self, text: str) -> Tuple[float, Dict]:
        """
        Uses chat completion model. A function that completes a
        template to check the sentiment of some text.
        Also uses chain of thought methodology and emits the reasons.

        **Usage:**

        ```python
        feedback = Feedback(provider.sentiment_with_cot_reasons).on_output() 
        ```
        
        The `on_output()` selector can be changed. See [Feedback Function
        Guide](https://www.trulens.org/trulens_eval/feedback_function_guide/)

        Args:
            text (str): Text to evaluate.

        Returns:
            float: A value between 0.0 (negative sentiment) and 1.0 (positive sentiment).
        """

<<<<<<< HEAD
        system_prompt = prompts.SENTIMENT_SYSTEM_PROMPT + text + prompts.COT_REASONS_TEMPLATE
        return self._extract_score_and_reasons_from_response(
            system_prompt
=======
        system_prompt = prompts.SENTIMENT_SYSTEM_PROMPT
        system_prompt = system_prompt + prompts.COT_REASONS_TEMPLATE
        return self.generate_score_and_reasons(
            system_prompt, user_prompt=text
>>>>>>> 47983b4f
        )

    def model_agreement(self, prompt: str, response: str) -> float:
        """
        Uses chat completion model. A function that gives a chat completion model the same
        prompt and gets a response, encouraging truthfulness. A second template
        is given to the model with a prompt that the original response is
        correct, and measures whether previous chat completion response is similar.

        **Usage:**

        ```python
        feedback = Feedback(provider.model_agreement).on_input_output() 
        ```

        The `on_input_output()` selector can be changed. See [Feedback Function
        Guide](https://www.trulens.org/trulens_eval/feedback_function_guide/)

        Parameters:
            prompt (str): A text prompt to an agent.
            response (str): The agent's response to the prompt.

        Returns:
            float: A value between 0.0 (not in agreement) and 1.0 (in agreement).
        """
        warnings.warn(
            "`model_agreement` has been deprecated. "
            "Use `GroundTruthAgreement(ground_truth)` instead.",
            DeprecationWarning
        )
        chat_response = self._create_chat_completion(
            prompt=prompts.CORRECT_SYSTEM_PROMPT
        )
        agreement_txt = self._get_answer_agreement(
            prompt, response, chat_response
        )
        return re_0_10_rating(agreement_txt) / 10.0

    def _langchain_evaluate(self, text: str, criteria: str) -> float:
        """
        Uses chat completion model. A general function that completes a template
        to evaluate different aspects of some text. Prompt credit to Langchain.

        Parameters:
            text (str): A prompt to an agent.
            criteria (str): The specific criteria for evaluation.

        Returns:
            float: A value between 0.0 and 1.0, representing the specified
            evaluation.
        """

        system_prompt = str.format(
                        prompts.LANGCHAIN_PROMPT_TEMPLATE,
                        criteria=criteria,
                        submission=text
                    )

        return self.generate_score(system_prompt=system_prompt)

    def _langchain_evaluate_with_cot_reasons(
        self, text: str, criteria: str
    ) -> Tuple[float, Dict]:
        """
        Uses chat completion model. A general function that completes a template
        to evaluate different aspects of some text. Prompt credit to Langchain.

        Parameters:
            text (str): A prompt to an agent.
            criteria (str): The specific criteria for evaluation.

        Returns:
            Tuple[float, str]: A tuple containing a value between 0.0 and 1.0, representing the specified
            evaluation, and a string containing the reasons for the evaluation.
        """

        system_prompt = str.format(
                    prompts.LANGCHAIN_PROMPT_TEMPLATE_WITH_COT_REASONS,
                    criteria=criteria,
                    submission=text
                )
<<<<<<< HEAD
        return self._extract_score_and_reasons_from_response(system_prompt)
=======
        
        return self.generate_score_and_reasons(system_prompt=system_prompt)
>>>>>>> 47983b4f

    def conciseness(self, text: str) -> float:
        """
        Uses chat completion model. A function that completes a template to
        check the conciseness of some text. Prompt credit to Langchain Eval.

        **Usage:**

        ```python
        feedback = Feedback(provider.conciseness).on_output() 
        ```

        The `on_output()` selector can be changed. See [Feedback Function
        Guide](https://www.trulens.org/trulens_eval/feedback_function_guide/)

        Parameters:
            text (str): A prompt to an agent.
            response (str): The agent's response to the prompt.

        Returns:
            float: A value between 0.0 (not concise) and 1.0 (concise).
        """
        return self._langchain_evaluate(
            text=text, criteria=prompts.LANGCHAIN_CONCISENESS_PROMPT
        )

    def conciseness_with_cot_reasons(self, text: str) -> Tuple[float, Dict]:
        """
        Uses chat completion model. A function that completes a template to
        check the conciseness of some text. Prompt credit to Langchain Eval.

        **Usage:**

        ```python
        feedback = Feedback(provider.conciseness).on_output() 
        ```

        The `on_output()` selector can be changed. See [Feedback Function
        Guide](https://www.trulens.org/trulens_eval/feedback_function_guide/)

        Parameters:
            text (str): A prompt to an agent.
            response (str): The agent's response to the prompt.

        Returns:
            Tuple[float, str]: A tuple containing a value between 0.0 (not concise) and 1.0 (concise),
            and a string containing the reasons for the evaluation.
        """
        return self._langchain_evaluate_with_cot_reasons(
            text=text, criteria=prompts.LANGCHAIN_CONCISENESS_PROMPT
        )

    def correctness(self, text: str) -> float:
        """
        Uses chat completion model. A function that completes a template to
        check the correctness of some text. Prompt credit to Langchain Eval.

        **Usage:**
        ```python
        feedback = Feedback(provider.correctness).on_output() 
        ```

        The `on_output()` selector can be changed. See [Feedback Function
        Guide](https://www.trulens.org/trulens_eval/feedback_function_guide/)

        Parameters:
            text (str): A prompt to an agent. response (str): The agent's
            response to the prompt.

        Returns:
            float: A value between 0.0 (not correct) and 1.0 (correct).
        """
        return self._langchain_evaluate(
            text=text, criteria=prompts.LANGCHAIN_CORRECTNESS_PROMPT
        )

    def correctness_with_cot_reasons(self, text: str) -> Tuple[float, Dict]:
        """
        Uses chat completion model. A function that completes a template to
        check the correctness of some text. Prompt credit to Langchain Eval.
        Also uses chain of thought methodology and emits the reasons.

        **Usage:**
        ```python
        feedback = Feedback(provider.correctness_with_cot_reasons).on_output() 
        ```

        The `on_output()` selector can be changed. See [Feedback Function
        Guide](https://www.trulens.org/trulens_eval/feedback_function_guide/)

        Args:
            text (str): Text to evaluate.

        Returns:
            float: A value between 0.0 (not correct) and 1.0 (correct).
        """
        return self._langchain_evaluate_with_cot_reasons(
            text=text, criteria=prompts.LANGCHAIN_CORRECTNESS_PROMPT
        )

    def coherence(self, text: str) -> float:
        """
        Uses chat completion model. A function that completes a
        template to check the coherence of some text. Prompt credit to Langchain Eval.
        
        **Usage:**
        ```python
        feedback = Feedback(provider.coherence).on_output() 
        ```

        The `on_output()` selector can be changed. See [Feedback Function
        Guide](https://www.trulens.org/trulens_eval/feedback_function_guide/)

        Args:
            text (str): The text to evaluate.

        Returns:
            float: A value between 0.0 (not coherent) and 1.0 (coherent).
        """
        return self._langchain_evaluate(
            text=text, criteria=prompts.LANGCHAIN_COHERENCE_PROMPT
        )

    def coherence_with_cot_reasons(self, text: str) -> Tuple[float, Dict]:
        """
        Uses chat completion model. A function that completes a template to
        check the coherence of some text. Prompt credit to Langchain Eval. Also
        uses chain of thought methodology and emits the reasons.

        **Usage:**
        ```python
        feedback = Feedback(provider.coherence_with_cot_reasons).on_output() 
        ```

        The `on_output()` selector can be changed. See [Feedback Function
        Guide](https://www.trulens.org/trulens_eval/feedback_function_guide/)

        Args:
            text (str): The text to evaluate.

        Returns:
            float: A value between 0.0 (not coherent) and 1.0 (coherent).
        """
        return self._langchain_evaluate_with_cot_reasons(
            text=text, criteria=prompts.LANGCHAIN_COHERENCE_PROMPT
        )

    def harmfulness(self, text: str) -> float:
        """
        Uses chat completion model. A function that completes a template to
        check the harmfulness of some text. Prompt credit to Langchain Eval.

        **Usage:**
        ```python
        feedback = Feedback(provider.harmfulness).on_output() 
        ```

        The `on_output()` selector can be changed. See [Feedback Function
        Guide](https://www.trulens.org/trulens_eval/feedback_function_guide/)
        
        Args:
            text (str): The text to evaluate.

        Returns:
            float: A value between 0.0 (not harmful) and 1.0 (harmful)".
        """
        return self._langchain_evaluate(
            text=text, criteria=prompts.LANGCHAIN_HARMFULNESS_PROMPT
        )

    def harmfulness_with_cot_reasons(self, text: str) -> Tuple[float, Dict]:
        """
        Uses chat completion model. A function that completes a template to
        check the harmfulness of some text. Prompt credit to Langchain Eval.
        Also uses chain of thought methodology and emits the reasons.

        **Usage:**
        ```python
        feedback = Feedback(provider.harmfulness_with_cot_reasons).on_output() 
        
        Args:
            text (str): The text to evaluate.

        Returns:
            float: A value between 0.0 (not harmful) and 1.0 (harmful).
        """

        return self._langchain_evaluate_with_cot_reasons(
            text=text, criteria=prompts.LANGCHAIN_HARMFULNESS_PROMPT
        )

    def maliciousness(self, text: str) -> float:
        """
        Uses chat completion model. A function that completes a template to
        check the maliciousness of some text. Prompt credit to Langchain Eval.

        **Usage:**
        ```python
        feedback = Feedback(provider.maliciousness).on_output() 
        ```

        The `on_output()` selector can be changed. See [Feedback Function
        Guide](https://www.trulens.org/trulens_eval/feedback_function_guide/)

        Args:
            text (str): The text to evaluate.

        Returns:
            float: A value between 0.0 (not malicious) and 1.0 (malicious).
        """

        return self._langchain_evaluate(
            text=text, criteria=prompts.LANGCHAIN_MALICIOUSNESS_PROMPT
        )

    def maliciousness_with_cot_reasons(self, text: str) -> Tuple[float, Dict]:
        """
        Uses chat compoletion model. A function that completes a
        template to check the maliciousness of some text. Prompt credit to Langchain Eval.
        Also uses chain of thought methodology and emits the reasons.

        **Usage:**
        ```python
        feedback = Feedback(provider.maliciousness_with_cot_reasons).on_output() 
        ```

        The `on_output()` selector can be changed. See [Feedback Function
        Guide](https://www.trulens.org/trulens_eval/feedback_function_guide/)

        Args:
            text (str): The text to evaluate.

        Returns:
            float: A value between 0.0 (not malicious) and 1.0 (malicious).
        """
        return self._langchain_evaluate_with_cot_reasons(
            text=text, criteria=prompts.LANGCHAIN_MALICIOUSNESS_PROMPT
        )

    def helpfulness(self, text: str) -> float:
        """
        Uses chat completion model. A function that completes a template to
        check the helpfulness of some text. Prompt credit to Langchain Eval.

        **Usage:**
        ```python
        feedback = Feedback(provider.helpfulness).on_output() 
        ```

        The `on_output()` selector can be changed. See [Feedback Function
        Guide](https://www.trulens.org/trulens_eval/feedback_function_guide/)

        Args:
            text (str): The text to evaluate.

        Returns:
            float: A value between 0.0 (not helpful) and 1.0 (helpful).
        """
        return self._langchain_evaluate(
            text=text, criteria=prompts.LANGCHAIN_HELPFULNESS_PROMPT
        )

    def helpfulness_with_cot_reasons(self, text: str) -> Tuple[float, Dict]:
        """
        Uses chat completion model. A function that completes a template to
        check the helpfulness of some text. Prompt credit to Langchain Eval.
        Also uses chain of thought methodology and emits the reasons.

        **Usage:**
        ```python
        feedback = Feedback(provider.helpfulness_with_cot_reasons).on_output() 
        ```

        The `on_output()` selector can be changed. See [Feedback Function
        Guide](https://www.trulens.org/trulens_eval/feedback_function_guide/)

        Args:
            text (str): The text to evaluate.

        Returns:
            float: A value between 0.0 (not helpful) and 1.0 (helpful).
        """
        return self._langchain_evaluate_with_cot_reasons(
            text=text, criteria=prompts.LANGCHAIN_HELPFULNESS_PROMPT
        )

    def controversiality(self, text: str) -> float:
        """
        Uses chat completion model. A function that completes a template to
        check the controversiality of some text. Prompt credit to Langchain
        Eval.

        **Usage:**
        ```python
        feedback = Feedback(provider.controversiality).on_output() 
        ```

        The `on_output()` selector can be changed. See [Feedback Function
        Guide](https://www.trulens.org/trulens_eval/feedback_function_guide/)

        Args:
            text (str): The text to evaluate.

        Returns:
            float: A value between 0.0 (not controversial) and 1.0
            (controversial).
        """
        return self._langchain_evaluate(
            text=text, criteria=prompts.LANGCHAIN_CONTROVERSIALITY_PROMPT
        )

    def controversiality_with_cot_reasons(self, text: str) -> Tuple[float, Dict]:
        """
        Uses chat completion model. A function that completes a template to
        check the controversiality of some text. Prompt credit to Langchain
        Eval. Also uses chain of thought methodology and emits the reasons.

        **Usage:**
        ```python
        feedback = Feedback(provider.controversiality_with_cot_reasons).on_output() 
        ```

        The `on_output()` selector can be changed. See [Feedback Function
        Guide](https://www.trulens.org/trulens_eval/feedback_function_guide/)
        
        Args:
            text (str): The text to evaluate.

        Returns:
            float: A value between 0.0 (not controversial) and 1.0 (controversial).
        """
        return self._langchain_evaluate_with_cot_reasons(
<<<<<<< HEAD
            text=text, criteria=prompts.LANGCHAIN_CONTROVERSIALITY_PROMPT
=======
            text=text, criteria=prompts.LANGCHAIN_HELPFULNESS_PROMPT
>>>>>>> 47983b4f
        )

    def misogyny(self, text: str) -> float:
        """
        Uses chat completion model. A function that completes a template to
        check the misogyny of some text. Prompt credit to Langchain Eval.

        **Usage:**
        ```python
        feedback = Feedback(provider.misogyny).on_output() 
        ```

        The `on_output()` selector can be changed. See [Feedback Function
        Guide](https://www.trulens.org/trulens_eval/feedback_function_guide/)

        Args:
            text (str): The text to evaluate.

        Returns:
            float: A value between 0.0 (not misogynistic) and 1.0 (misogynistic).
        """
        return self._langchain_evaluate(
            text=text, criteria=prompts.LANGCHAIN_MISOGYNY_PROMPT
        )

    def misogyny_with_cot_reasons(self, text: str) -> Tuple[float, Dict]:
        """
        Uses chat completion model. A function that completes a template to
        check the misogyny of some text. Prompt credit to Langchain Eval. Also
        uses chain of thought methodology and emits the reasons.

        **Usage:**
        ```python
        feedback = Feedback(provider.misogyny_with_cot_reasons).on_output() 
        ```

        The `on_output()` selector can be changed. See [Feedback Function
        Guide](https://www.trulens.org/trulens_eval/feedback_function_guide/)

        Args:
            text (str): The text to evaluate.

        Returns:
            float: A value between 0.0 (not misogynistic) and 1.0 (misogynistic).
        """
        return self._langchain_evaluate_with_cot_reasons(
            text=text, criteria=prompts.LANGCHAIN_MISOGYNY_PROMPT
        )

    def criminality(self, text: str) -> float:
        """
        Uses chat completion model. A function that completes a template to
        check the criminality of some text. Prompt credit to Langchain Eval.

        **Usage:**
        ```python
        feedback = Feedback(provider.criminality).on_output()
        ```

        The `on_output()` selector can be changed. See [Feedback Function
        Guide](https://www.trulens.org/trulens_eval/feedback_function_guide/)

        Args:
            text (str): The text to evaluate.

        Returns:
            float: A value between 0.0 (not criminal) and 1.0 (criminal).

        """
        return self._langchain_evaluate(
            text=text, criteria=prompts.LANGCHAIN_CRIMINALITY_PROMPT
        )

    def criminality_with_cot_reasons(self, text: str) -> Tuple[float, Dict]:
        """
        Uses chat completion model. A function that completes a template to
        check the criminality of some text. Prompt credit to Langchain Eval.
        Also uses chain of thought methodology and emits the reasons.

        **Usage:**
        ```python
        feedback = Feedback(provider.criminality_with_cot_reasons).on_output()
        ```

        The `on_output()` selector can be changed. See [Feedback Function
        Guide](https://www.trulens.org/trulens_eval/feedback_function_guide/)

        Args:
            text (str): The text to evaluate.

        Returns:
            float: A value between 0.0 (not criminal) and 1.0 (criminal).
        """
        return self._langchain_evaluate_with_cot_reasons(
            text=text, criteria=prompts.LANGCHAIN_CRIMINALITY_PROMPT
        )

    def insensitivity(self, text: str) -> float:
        """
        Uses chat completion model. A function that completes a template to
        check the insensitivity of some text. Prompt credit to Langchain Eval.

        **Usage:**
        ```python
        feedback = Feedback(provider.insensitivity).on_output()
        ```

        The `on_output()` selector can be changed. See [Feedback Function
        Guide](https://www.trulens.org/trulens_eval/feedback_function_guide/)

        Args:
            text (str): The text to evaluate.

        Returns:
            float: A value between 0.0 (not insensitive) and 1.0 (insensitive).
        """
        return self._langchain_evaluate(
            text=text, criteria=prompts.LANGCHAIN_INSENSITIVITY_PROMPT
        )

    def insensitivity_with_cot_reasons(self, text: str) -> Tuple[float, Dict]:
        """
        Uses chat completion model. A function that completes a template to
        check the insensitivity of some text. Prompt credit to Langchain Eval.
        Also uses chain of thought methodology and emits the reasons.

        **Usage:**
        ```python
        feedback = Feedback(provider.insensitivity_with_cot_reasons).on_output()
        ```

        The `on_output()` selector can be changed. See [Feedback Function
        Guide](https://www.trulens.org/trulens_eval/feedback_function_guide/)

        Args:
            text (str): The text to evaluate.

        Returns:
            float: A value between 0.0 (not insensitive) and 1.0 (insensitive).
        """
        return self._langchain_evaluate_with_cot_reasons(
            text=text, criteria=prompts.LANGCHAIN_INSENSITIVITY_PROMPT
        )

    def _get_answer_agreement(
        self, prompt: str, response: str, check_response: str
    ) -> str:
        """
        Uses chat completion model. A function that completes a template to
        check if two answers agree.

        Parameters:
            text (str): A prompt to an agent.
            response (str): The agent's response to the prompt.
            check_response(str): The response to check against.

        Returns:
            str
        """

        return self.endpoint.run_me(
            lambda: self._create_chat_completion(
                prompt=
                (prompts.AGREEMENT_SYSTEM_PROMPT %
                 (prompt, check_response)) + response
            )
        )

    def comprehensiveness_with_cot_reasons(
        self, source: str, summary: str
    ) -> Tuple[float, Dict]:
        """
        Uses chat completion model. A function that tries to distill main points
        and compares a summary against those main points. This feedback function
        only has a chain of thought implementation as it is extremely important
        in function assessment.

        **Usage:**
        ```python
        feedback = Feedback(provider.comprehensiveness_with_cot_reasons).on_input_output()
        ```

        Args:
            source (str): Text corresponding to source material. 
            summary (str): Text corresponding to a summary.

        Returns:
            float: A value between 0.0 (main points missed) and 1.0 (no main
            points missed).
        """

        system_prompt = str.format(
            prompts.COMPREHENSIVENESS_PROMPT, source=source, summary=summary
        )
        system_prompt = system_prompt.replace(
            "COMPREHENSIVENESS:", prompts.COT_REASONS_TEMPLATE
        )
        return self.generate_score_and_reasons(system_prompt)

    def summarization_with_cot_reasons(
        self, source: str, summary: str
    ) -> Tuple[float, Dict]:
        """
        Summarization is deprecated in place of comprehensiveness. Defaulting to comprehensiveness_with_cot_reasons.
        """
        logger.warning(
            "summarization_with_cot_reasons is deprecated, please use comprehensiveness_with_cot_reasons instead."
        )
        return self.comprehensiveness_with_cot_reasons(source, summary)

    def stereotypes(self, prompt: str, response: str) -> float:
        """
        Uses chat completion model. A function that completes a template to
        check adding assumed stereotypes in the response when not present in the
        prompt.

        **Usage:**
        ```python
        feedback = Feedback(provider.stereotypes).on_input_output()
        ```

        Args:
            prompt (str): A text prompt to an agent. 
            response (str): The agent's response to the prompt.

        Returns:
            float: A value between 0.0 (no stereotypes assumed) and 1.0
            (stereotypes assumed).
        """

        system_prompt = str.format(
            prompts.STEREOTYPES_PROMPT, prompt=prompt, response=response
        )

<<<<<<< HEAD
        return re_0_10_rating(
            self.endpoint.run_me(
                lambda: self._create_chat_completion(
                    system_prompt
                )
            )
        ) / 10.0
=======
        return self.generate_score(system_prompt)
>>>>>>> 47983b4f

    def stereotypes_with_cot_reasons(self, prompt: str, response: str) -> Tuple[float, Dict]:
        """
        Uses chat completion model. A function that completes a template to
        check adding assumed stereotypes in the response when not present in the
        prompt.

        **Usage:**
        ```python
        feedback = Feedback(provider.stereotypes).on_input_output()
        ```

        Args:
            prompt (str): A text prompt to an agent. 
            response (str): The agent's response to the prompt.

        Returns:
            float: A value between 0.0 (no stereotypes assumed) and 1.0
            (stereotypes assumed).
        """
        system_prompt = str.format(
            prompts.STEREOTYPES_PROMPT, prompt=prompt, response=response
        ) + prompts.COT_REASONS_TEMPLATE

        return self.generate_score_and_reasons(system_prompt)<|MERGE_RESOLUTION|>--- conflicted
+++ resolved
@@ -118,11 +118,7 @@
         system_prompt: str,
         user_prompt: Optional[str] = None,
         normalize: float = 10.0
-<<<<<<< HEAD
-    ) -> Tuple[float, Dict]:
-=======
     ) -> float:
->>>>>>> 47983b4f
         """
         Extractor for LLM prompts. If CoT is used; it will look for
         "Supporting Evidence" template. Otherwise, it will look for the typical
@@ -273,11 +269,7 @@
         system_prompt = system_prompt.replace(
             "RELEVANCE:", prompts.COT_REASONS_TEMPLATE
         )
-<<<<<<< HEAD
-        return self._extract_score_and_reasons_from_response(system_prompt)
-=======
         return self.generate_score_and_reasons(system_prompt)
->>>>>>> 47983b4f
 
     def relevance(self, prompt: str, response: str) -> float:
         """
@@ -404,17 +396,10 @@
         Returns:
             float: A value between 0.0 (negative sentiment) and 1.0 (positive sentiment).
         """
-
-<<<<<<< HEAD
-        system_prompt = prompts.SENTIMENT_SYSTEM_PROMPT + text + prompts.COT_REASONS_TEMPLATE
-        return self._extract_score_and_reasons_from_response(
-            system_prompt
-=======
         system_prompt = prompts.SENTIMENT_SYSTEM_PROMPT
         system_prompt = system_prompt + prompts.COT_REASONS_TEMPLATE
         return self.generate_score_and_reasons(
             system_prompt, user_prompt=text
->>>>>>> 47983b4f
         )
 
     def model_agreement(self, prompt: str, response: str) -> float:
@@ -496,12 +481,7 @@
                     criteria=criteria,
                     submission=text
                 )
-<<<<<<< HEAD
-        return self._extract_score_and_reasons_from_response(system_prompt)
-=======
-        
         return self.generate_score_and_reasons(system_prompt=system_prompt)
->>>>>>> 47983b4f
 
     def conciseness(self, text: str) -> float:
         """
@@ -834,11 +814,7 @@
             float: A value between 0.0 (not controversial) and 1.0 (controversial).
         """
         return self._langchain_evaluate_with_cot_reasons(
-<<<<<<< HEAD
             text=text, criteria=prompts.LANGCHAIN_CONTROVERSIALITY_PROMPT
-=======
-            text=text, criteria=prompts.LANGCHAIN_HELPFULNESS_PROMPT
->>>>>>> 47983b4f
         )
 
     def misogyny(self, text: str) -> float:
@@ -1072,18 +1048,7 @@
         system_prompt = str.format(
             prompts.STEREOTYPES_PROMPT, prompt=prompt, response=response
         )
-
-<<<<<<< HEAD
-        return re_0_10_rating(
-            self.endpoint.run_me(
-                lambda: self._create_chat_completion(
-                    system_prompt
-                )
-            )
-        ) / 10.0
-=======
         return self.generate_score(system_prompt)
->>>>>>> 47983b4f
 
     def stereotypes_with_cot_reasons(self, prompt: str, response: str) -> Tuple[float, Dict]:
         """
