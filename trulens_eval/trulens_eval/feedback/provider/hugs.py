from concurrent.futures import Future
from concurrent.futures import wait
import logging
from multiprocessing.pool import AsyncResult
from typing import Dict, Optional, Tuple

import numpy as np

from trulens_eval.feedback.provider.base import Provider
from trulens_eval.feedback.provider.endpoint import HuggingfaceEndpoint
from trulens_eval.feedback.provider.endpoint.base import DummyEndpoint
from trulens_eval.feedback.provider.endpoint.base import Endpoint
from trulens_eval.utils.python import locals_except
from trulens_eval.utils.threading import ThreadPoolExecutor
from trulens_eval.utils.threading import TP

logger = logging.getLogger(__name__)

# Cannot put these inside Huggingface since it interferes with pydantic.BaseModel.

HUGS_SENTIMENT_API_URL = "https://api-inference.huggingface.co/models/cardiffnlp/twitter-roberta-base-sentiment"
HUGS_TOXIC_API_URL = "https://api-inference.huggingface.co/models/martin-ha/toxic-comment-model"
HUGS_CHAT_API_URL = "https://api-inference.huggingface.co/models/facebook/blenderbot-3B"
HUGS_LANGUAGE_API_URL = "https://api-inference.huggingface.co/models/papluca/xlm-roberta-base-language-detection"
HUGS_NLI_API_URL = "https://api-inference.huggingface.co/models/ynie/roberta-large-snli_mnli_fever_anli_R1_R2_R3-nli"
HUGS_DOCNLI_API_URL = "https://api-inference.huggingface.co/models/MoritzLaurer/DeBERTa-v3-base-mnli-fever-docnli-ling-2c"
HUGS_PII_DETECTION_API_URL = "https://api-inference.huggingface.co/models/bigcode/starpii"

import functools
from inspect import signature


# TODO: move this to a more general place and apply it to other feedbacks that need it.
def _tci(func):  # "typecheck inputs"
    """
    Decorate a method to validate its inputs against its signature. Also make
    sure string inputs are non-empty.
    """

    sig = signature(func)

    @functools.wraps(func)
    def wrapper(*args, **kwargs):
        bindings = sig.bind(*args, **kwargs)

        for param, annot in sig.parameters.items():
            if param == "self":
                continue
            if annot is not None:
                pident = f"Input `{param}` to `{func.__name__}`"
                v = bindings.arguments[param]
                if not isinstance(v, annot.annotation):
                    raise TypeError(
                        f"{pident} must be of type `{annot.annotation.__name__}` but was `{type(v).__name__}` instead."
                    )
                if annot.annotation is str:
                    if len(v) == 0:
                        raise ValueError(f"{pident} must be non-empty.")

        return func(*bindings.args, **bindings.kwargs)

    wrapper.__signature__ = sig

    return wrapper


class Huggingface(Provider):
    """
    Out of the box feedback functions calling Huggingface APIs.
    """

    endpoint: Endpoint

    def __init__(self, name: Optional[str] = None, endpoint=None, **kwargs):
        # NOTE(piotrm): pydantic adds endpoint to the signature of this
        # constructor if we don't include it explicitly, even though we set it
        # down below. Adding it as None here as a temporary hack.
        """
        Create a Huggingface Provider with out of the box feedback functions.

        **Usage:**
        ```python
        from trulens_eval.feedback.provider.hugs import Huggingface
        huggingface_provider = Huggingface()
        ```

        Args:
            endpoint (Endpoint): Internal Usage for DB serialization
        """

        kwargs['name'] = name

        self_kwargs = dict()

        # TODO: figure out why all of this logic is necessary:
        if endpoint is None:
            self_kwargs['endpoint'] = HuggingfaceEndpoint(**kwargs)
        else:
            if isinstance(endpoint, Endpoint):
                self_kwargs['endpoint'] = endpoint
            else:
                self_kwargs['endpoint'] = HuggingfaceEndpoint(**endpoint)

        self_kwargs['name'] = name or "huggingface"

        super().__init__(
            **self_kwargs
        )  # need to include pydantic.BaseModel.__init__

    # TODEP
    @_tci
    def language_match(self, text1: str, text2: str) -> Tuple[float, Dict]:
        """
        Uses Huggingface's papluca/xlm-roberta-base-language-detection model. A
        function that uses language detection on `text1` and `text2` and
        calculates the probit difference on the language detected on text1. The
        function is: `1.0 - (|probit_language_text1(text1) -
        probit_language_text1(text2))`
        
        **Usage:**
        ```python
        from trulens_eval import Feedback
        from trulens_eval.feedback.provider.hugs import Huggingface
        huggingface_provider = Huggingface()

        feedback = Feedback(huggingface_provider.language_match).on_input_output() 
        ```
        The `on_input_output()` selector can be changed. See [Feedback Function
        Guide](https://www.trulens.org/trulens_eval/feedback_function_guide/)

        Args:
            text1 (str): Text to evaluate.
            text2 (str): Comparative text to evaluate.

        Returns:

            float: A value between 0 and 1. 0 being "different languages" and 1
            being "same languages".
        """

        def get_scores(text):
            payload = {"inputs": text}
            hf_response = self.endpoint.post(
                url=HUGS_LANGUAGE_API_URL, payload=payload, timeout=30
            )
            return {r['label']: r['score'] for r in hf_response}

        with ThreadPoolExecutor(max_workers=2) as tpool:
            max_length = 500
            f_scores1: Future[Dict] = tpool.submit(
                get_scores, text=text1[:max_length]
            )
            f_scores2: Future[Dict] = tpool.submit(
                get_scores, text=text2[:max_length]
            )

        wait([f_scores1, f_scores2])

        scores1: Dict = f_scores1.result()
        scores2: Dict = f_scores2.result()

        langs = list(scores1.keys())
        prob1 = np.array([scores1[k] for k in langs])
        prob2 = np.array([scores2[k] for k in langs])
        diff = prob1 - prob2

        l1: float = float(1.0 - (np.linalg.norm(diff, ord=1)) / 2.0)

        return l1, dict(text1_scores=scores1, text2_scores=scores2)

    # TODEP
    @_tci
    def positive_sentiment(self, text: str) -> float:
        """
        Uses Huggingface's cardiffnlp/twitter-roberta-base-sentiment model. A
        function that uses a sentiment classifier on `text`.
        
        **Usage:**
        ```python
        from trulens_eval import Feedback
        from trulens_eval.feedback.provider.hugs import Huggingface
        huggingface_provider = Huggingface()

        feedback = Feedback(huggingface_provider.positive_sentiment).on_output() 
        ```
        The `on_output()` selector can be changed. See [Feedback Function
        Guide](https://www.trulens.org/trulens_eval/feedback_function_guide/)

        Args:
            text (str): Text to evaluate.

        Returns:
            float: A value between 0 and 1. 0 being "negative sentiment" and 1
            being "positive sentiment".
        """

        max_length = 500
        truncated_text = text[:max_length]
        payload = {"inputs": truncated_text}

        hf_response = self.endpoint.post(
            url=HUGS_SENTIMENT_API_URL, payload=payload
        )

        for label in hf_response:
            if label['label'] == 'LABEL_2':
                return float(label['score'])

        raise RuntimeError("LABEL_2 not found in huggingface api response.")

    # TODEP
    @_tci
    def not_toxic(self, text: str) -> float:
        """
        Uses Huggingface's martin-ha/toxic-comment-model model. A function that
        uses a toxic comment classifier on `text`.
        
        **Usage:**
        ```python
        from trulens_eval import Feedback
        from trulens_eval.feedback.provider.hugs import Huggingface
        huggingface_provider = Huggingface()

        feedback = Feedback(huggingface_provider.not_toxic).on_output() 
        ```
        The `on_output()` selector can be changed. See [Feedback Function
        Guide](https://www.trulens.org/trulens_eval/feedback_function_guide/)

        
        Args:
            text (str): Text to evaluate.

        Returns:
            float: A value between 0 and 1. 0 being "toxic" and 1 being "not
            toxic".
        """

        assert len(text) > 0, "Input cannot be blank."

        max_length = 500
        truncated_text = text[:max_length]
        payload = {"inputs": truncated_text}
        hf_response = self.endpoint.post(
            url=HUGS_TOXIC_API_URL, payload=payload
        )

        for label in hf_response:
            if label['label'] == 'toxic':
                return label['score']

        raise RuntimeError("LABEL_2 not found in huggingface api response.")

    # TODEP
    @_tci
    def _summarized_groundedness(self, premise: str, hypothesis: str) -> float:
        """ A groundedness measure best used for summarized premise against simple hypothesis.
        This Huggingface implementation uses NLI.

        Args:
            premise (str): NLI Premise
            hypothesis (str): NLI Hypothesis

        Returns:
            float: NLI Entailment
        """

        if not '.' == premise[len(premise) - 1]:
            premise = premise + '.'
        nli_string = premise + ' ' + hypothesis
        payload = {"inputs": nli_string}
        hf_response = self.endpoint.post(url=HUGS_NLI_API_URL, payload=payload)

        for label in hf_response:
            if label['label'] == 'entailment':
                return label['score']

        raise RuntimeError("LABEL_2 not found in huggingface api response.")

    # TODEP
    @_tci
    def _doc_groundedness(self, premise: str, hypothesis: str) -> float:
        """
        A groundedness measure for full document premise against hypothesis.
        This Huggingface implementation uses DocNLI. The Hypoethsis still only
        works on single small hypothesis.

        Args:
            premise (str): NLI Premise
            hypothesis (str): NLI Hypothesis

        Returns:
            float: NLI Entailment
        """
        nli_string = premise + ' [SEP] ' + hypothesis
        payload = {"inputs": nli_string}
        hf_response = self.endpoint.post(
            url=HUGS_DOCNLI_API_URL, payload=payload
        )

        for label in hf_response:
            if label['label'] == 'entailment':
                return label['score']

    def pii_detection(self, text: str) -> float:
        """
        NER model to detect PII.
        **Usage:**
        ```
        hugs = Huggingface()

        # Define a pii_detection feedback function using HuggingFace.
        f_pii_detection = Feedback(hugs.pii_detection).on_input()
        ```
        The `on(...)` selector can be changed. See [Feedback Function Guide : Selectors](https://www.trulens.org/trulens_eval/feedback_function_guide/#selector-details)

        Args:
            input (str): A text prompt that may contain a name.

        Returns:
            - float: the likelihood that a name is contained in the input text.
        """

        # Initialize a list to store scores for "NAME" entities
        likelihood_scores = []

        payload = {"inputs": text}

        hf_response = self.endpoint.post(
            url=HUGS_PII_DETECTION_API_URL, payload=payload
        )

        # If the response is a dictionary, convert it to a list. This is for when only one name is identified.
        if isinstance(hf_response, dict):
            hf_response = [hf_response]

        if not isinstance(hf_response, list):
            raise ValueError(
                f"Unexpected response from Huggingface API: {hf_response}"
            )

        # Iterate through the entities and extract scores for "NAME" entities
        for entity in hf_response:
            likelihood_scores.append(entity["score"])

        # Calculate the sum of all individual likelihood scores (P(A) + P(B) + ...)
        sum_individual_probabilities = sum(likelihood_scores)

        # Initialize the total likelihood for at least one name
        total_likelihood = sum_individual_probabilities

        # Calculate the product of pairwise likelihood scores (P(A and B), P(A and C), ...)
        for i in range(len(likelihood_scores)):
            for j in range(i + 1, len(likelihood_scores)):
                pairwise_likelihood = likelihood_scores[i] * likelihood_scores[j]
                total_likelihood -= pairwise_likelihood

        score = 1 - total_likelihood

        return score

    def pii_detection_with_cot_reasons(self, text: str):
        """
        NER model to detect PII, with reasons.

        **Usage:**
        ```
        hugs = Huggingface()

        # Define a pii_detection feedback function using HuggingFace.
        f_pii_detection = Feedback(hugs.pii_detection).on_input()
        ```
        The `on(...)` selector can be changed. See [Feedback Function Guide : Selectors](https://www.trulens.org/trulens_eval/feedback_function_guide/#selector-details)
        """

        # Initialize a dictionary to store reasons
        reasons = {}

        # Initialize a list to store scores for "NAME" entities
        likelihood_scores = []

        payload = {"inputs": text}

<<<<<<< HEAD
        try:
            hf_response = self.endpoint.post(
                url = HUGS_PII_DETECTION_API_URL,
                payload = payload)

        # TODO: Make error handling more granular so it's not swallowed.
        except Exception as e:
            hf_response = [
                {
                    "entity_group": "NONE",
                    "score": 0.0,
                    "word": np.nan,
                    "start": np.nan,
                    "end": np.nan
                }
                ]
=======
        hf_response = self.endpoint.post(
            url=HUGS_PII_DETECTION_API_URL, payload=payload
        )
>>>>>>> fb8c8ec5

        # Convert the response to a list if it's not already a list
        if not isinstance(hf_response, list):
            hf_response = [hf_response]

        # Check if the response is a list
        if not isinstance(hf_response, list):
            raise ValueError(
                "Unexpected response from Huggingface API: response should be a list or a dictionary"
            )

        # Iterate through the entities and extract "word" and "score" for "NAME" entities
        for i, entity in enumerate(hf_response):
<<<<<<< HEAD
            reasons[f"{entity.get('entity_group')} detected: {entity['word']}"] = f"PII Likelihood: {entity['score']}"
=======
            reasons[f"{entity.get('entity_group')} detected: {entity['word']}"
                   ] = f"Score: {entity['score']}"
>>>>>>> fb8c8ec5
            likelihood_scores.append(entity["score"])

        # Calculate the sum of all individual likelihood scores (P(A) + P(B) + ...)
        sum_individual_probabilities = sum(likelihood_scores)

        # Initialize the total likelihood for at least one name
        total_likelihood = sum_individual_probabilities

        # Calculate the product of pairwise likelihood scores (P(A and B), P(A and C), ...)
        for i in range(len(likelihood_scores)):
            for j in range(i + 1, len(likelihood_scores)):
                pairwise_likelihood = likelihood_scores[i] * likelihood_scores[j]
                total_likelihood -= pairwise_likelihood

        score = 1 - total_likelihood

        return score, reasons


class Dummy(Huggingface):

    def __init__(
        self,
        name: Optional[str] = None,
        error_prob: float = 1 / 100,
        loading_prob: float = 1 / 100,
        freeze_prob: float = 1 / 100,
        overloaded_prob: float = 1 / 100,
        rpm: float = 600,
        **kwargs
    ):
        kwargs['name'] = name or "dummyhugs"
        kwargs['endpoint'] = DummyEndpoint(
            name="dummyendhugspoint", **locals_except("self", "name", "kwargs")
        )

        super().__init__(**kwargs)<|MERGE_RESOLUTION|>--- conflicted
+++ resolved
@@ -380,7 +380,6 @@
 
         payload = {"inputs": text}
 
-<<<<<<< HEAD
         try:
             hf_response = self.endpoint.post(
                 url = HUGS_PII_DETECTION_API_URL,
@@ -397,11 +396,6 @@
                     "end": np.nan
                 }
                 ]
-=======
-        hf_response = self.endpoint.post(
-            url=HUGS_PII_DETECTION_API_URL, payload=payload
-        )
->>>>>>> fb8c8ec5
 
         # Convert the response to a list if it's not already a list
         if not isinstance(hf_response, list):
@@ -415,12 +409,7 @@
 
         # Iterate through the entities and extract "word" and "score" for "NAME" entities
         for i, entity in enumerate(hf_response):
-<<<<<<< HEAD
             reasons[f"{entity.get('entity_group')} detected: {entity['word']}"] = f"PII Likelihood: {entity['score']}"
-=======
-            reasons[f"{entity.get('entity_group')} detected: {entity['word']}"
-                   ] = f"Score: {entity['score']}"
->>>>>>> fb8c8ec5
             likelihood_scores.append(entity["score"])
 
         # Calculate the sum of all individual likelihood scores (P(A) + P(B) + ...)
