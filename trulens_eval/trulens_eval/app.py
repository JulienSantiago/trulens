--- conflicted
+++ resolved
@@ -967,13 +967,8 @@
         self.tru.add_feedback(res)
 
     def _handle_record(
-<<<<<<< HEAD
         self, record: Record
     ) -> Optional[List[Tuple[Feedback, Future[FeedbackResult]]]]:
-=======
-        self, record: Record, feedback_mode: Optional[FeedbackMode] = None
-    ) -> Optional[List['Future[Tuple[Feedback, FeedbackResult]]']]:
->>>>>>> 9eb94ad3
         """
         Write out record-related info to database if set and schedule feedback
         functions to be evaluated. If feedback_mode is provided, will use that
