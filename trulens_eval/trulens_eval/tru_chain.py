"""
# Langchain instrumentation and monitoring.
"""

from datetime import datetime
from inspect import BoundArguments, Signature
import logging
from pprint import PrettyPrinter
import traceback
from typing import Any, Callable, ClassVar, Dict, List, Sequence, Tuple, Union

# import nest_asyncio # NOTE(piotrm): disabling for now, need more investigation
from pydantic import Field

from trulens_eval.app import App
from trulens_eval.instruments import Instrument
from trulens_eval.provider_apis import Endpoint
from trulens_eval.schema import Cost
from trulens_eval.schema import Record
from trulens_eval.schema import RecordAppCall
from trulens_eval.util import Class
from trulens_eval.util import FunctionOrMethod
from trulens_eval.util import jsonify
from trulens_eval.util import noserio
from trulens_eval.util import OptionalImports
from trulens_eval.util import REQUIREMENT_LANGCHAIN

logger = logging.getLogger(__name__)

pp = PrettyPrinter()

with OptionalImports(message=REQUIREMENT_LANGCHAIN):
    import langchain
    from langchain.chains.base import Chain


class LangChainInstrument(Instrument):

    class Default:
        MODULES = {"langchain."}

        # Thunk because langchain is optional.
        CLASSES = lambda: {
            langchain.chains.base.Chain,
            langchain.vectorstores.base.BaseRetriever,
            langchain.schema.BaseRetriever,
            langchain.llms.base.BaseLLM,
            langchain.prompts.base.BasePromptTemplate,
            langchain.schema.BaseMemory, # no methods instrumented
            langchain.schema.BaseChatMessageHistory # subclass of above
        }

        # Instrument only methods with these names and of these classes.
        METHODS = {
            "_call": lambda o: isinstance(o, langchain.chains.base.Chain),
            "__call__": lambda o: isinstance(o, langchain.chains.base.Chain),
            "_acall": lambda o: isinstance(o, langchain.chains.base.Chain),
            "acall": lambda o: isinstance(o, langchain.chains.base.Chain),
            "_get_relevant_documents":
                lambda o: True,  # VectorStoreRetriever, langchain >= 0.230
        }

    def __init__(self, *args, **kwargs):
        super().__init__(
            include_modules=LangChainInstrument.Default.MODULES,
            include_classes=LangChainInstrument.Default.CLASSES(),
            include_methods=LangChainInstrument.Default.METHODS,
            *args, **kwargs
        )

    def _instrument_dict(self, cls, obj: Any, with_class_info: bool = False):
        """
        Replacement for langchain's dict method to one that does not fail under
        non-serialization situations.
        """

        return jsonify

    def _instrument_type_method(self, obj, prop):
        """
        Instrument the Langchain class's method _*_type which is presently used
        to control chain saving. Override the exception behaviour. Note that
        _chain_type is defined as a property in langchain.
        """

        # Properties doesn't let us new define new attributes like "_instrument"
        # so we put it on fget instead.
        if hasattr(prop.fget, Instrument.INSTRUMENT):
            prop = getattr(prop.fget, Instrument.INSTRUMENT)

        def safe_type(s) -> Union[str, Dict]:
            # self should be chain
            try:
                ret = prop.fget(s)
                return ret

            except NotImplementedError as e:

                return noserio(obj, error=f"{e.__class__.__name__}='{str(e)}'")

        safe_type._instrumented = prop
        new_prop = property(fget=safe_type)

        return new_prop


class TruChain(App):
    """
    Wrap a langchain Chain to capture its configuration and evaluation steps. 
    """

    app: Chain

    # TODO: what if _acall is being used instead?
    root_callable: ClassVar[FunctionOrMethod] = Field(
        default_factory=lambda: FunctionOrMethod.of_callable(TruChain._call),
        const=True
    )

    # Normally pydantic does not like positional args but chain here is
    # important enough to make an exception.
    def __init__(self, app: Chain, **kwargs):
        """
        Wrap a langchain chain for monitoring.

        Arguments:
        - app: Chain -- the chain to wrap.
        - More args in App
        - More args in AppDefinition
        - More args in WithClassInfo
        """

        super().update_forward_refs()

        # TruChain specific:
        kwargs['app'] = app
        kwargs['root_class'] = Class.of_object(app)
        kwargs['instrument'] = LangChainInstrument(
            on_new_record=self._on_new_record,
            on_add_record=self._on_add_record
        )

        super().__init__(**kwargs)

    # TODO: remove
    # Chain requirement
    @property
    def _chain_type(self):
        return "TruChain"

    # TODO: remove
    # Chain requirement
    @property
    def input_keys(self) -> List[str]:
        return self.app.input_keys

    # TODO: remove
    # Chain requirement
    @property
    def output_keys(self) -> List[str]:
        return self.app.output_keys

    def main_input(
        self, func: Callable, sig: Signature, bindings: BoundArguments
    ) -> str:
        """
        Determine the main input string for the given function `func` with
        signature `sig` if it is to be called with the given bindings
        `bindings`.
        """

        if 'inputs' in bindings.arguments:
            # langchain specific:
            ins = self.app.prep_inputs(bindings.arguments['inputs'])

            return ins[self.app.input_keys[0]]

        return App.main_input(self, func, sig, bindings)

    def main_output(
        self, func: Callable, sig: Signature, bindings: BoundArguments, ret: Any
    ) -> str:
        """
        Determine the main out string for the given function `func` with
        signature `sig` after it is called with the given `bindings` and has
        returned `ret`.
        """

        if isinstance(ret, Dict):
            # langchain specific:
            if self.app.output_keys[0] in ret:
                return ret[self.app.output_keys[0]]

        return App.main_output(self, func, sig, bindings, ret)


    def __getattr__(self, __name: str) -> Any:
        # A message for cases where a user calls something that the wrapped
        # chain has but we do not wrap yet.

        if hasattr(self.app, __name):
            return RuntimeError(
                f"TruChain has no attribute {__name} but the wrapped app ({type(self.app)}) does. ",
                f"If you are calling a {type(self.app)} method, retrieve it from that app instead of from `TruChain`. "
                f"TruChain presently only wraps Chain.__call__, Chain._call, and Chain._acall ."
            )
        else:
            raise RuntimeError(f"TruChain has no attribute named {__name}.")


    # NOTE: Input signature compatible with langchain.chains.base.Chain.acall
    async def acall_with_record(self, *args, **kwargs) -> Tuple[Any, Record]:
        """
        Run the chain acall method and also return a record metadata object.
        """
<<<<<<< HEAD
        return self.awith_record(self.app.acall, *args, **kwargs)
=======

        # Wrapped calls will look this up by traversing the call stack. This
        # should work with threads. We also store self there are multiple apps
        # may have instrumented the same methods.
        record = []
        record_and_app: Tuple[Sequence[RecordAppCall], App] = (record, self)

        ret = None
        error = None

        cost: Cost = Cost()

        start_time = None
        end_time = None

        # langchain.__call__ specific:
        inputs = self.app.prep_inputs(inputs)

        try:
            start_time = datetime.now()
            ret, cost = await Endpoint.atrack_all_costs_tally(
                lambda: self.app.acall(inputs=inputs, **kwargs)
            )
            end_time = datetime.now()

        except BaseException as e:
            end_time = datetime.now()
            error = e
            logger.error(f"App raised an exception: {e}")
            logger.error(traceback.format_exc())
            
        assert len(record) > 0, "No information recorded in call."

        ret_record_args = dict()

        # Figure out the content of the "inputs" arg that __call__ constructs
        # for _call so we can lookup main input and output.
        input_key = self.input_keys[0]
        output_key = self.output_keys[0]

        ret_record_args['main_input'] = jsonify(inputs[input_key])

        if ret is not None:
            ret_record_args['main_output'] = jsonify(ret[output_key])

        if error is not None:
            ret_record_args['main_error'] = jsonify(error)

        ret_record = self._post_record(
            ret_record_args, error, cost, start_time, end_time, record
        )

        return ret, ret_record
>>>>>>> 57e450a0

    # NOTE: Input signature compatible with langchain.chains.base.Chain.__call__
    def call_with_record(self, *args, **kwargs) -> Tuple[Any, Record]:
        """
        Run the chain call method and also return a record metadata object.
        """
        return self.with_record(self.app.__call__, *args, **kwargs)
    
    # TODO: remove
    def __call__(self, *args, **kwargs) -> Dict[str, Any]:
        """
        Wrapped call to self.app._call with instrumentation. If you need to
        get the record, use `call_with_record` instead. 
        """

        return self._call(*args, **kwargs)
    
    # TODO: remove
    # langchain.chains.base.py:Chain requirement:
    def _call(self, *args, **kwargs) -> Any:
        ret, _ = self.call_with_record(*args, **kwargs)

        return ret

    # TODO: remove
    # optional langchain.chains.base.py:Chain requirement:
    async def _acall(self, *args, **kwargs) -> Any:
        ret, _ = await self.acall_with_record(*args, **kwargs)

        return ret<|MERGE_RESOLUTION|>--- conflicted
+++ resolved
@@ -142,19 +142,19 @@
 
         super().__init__(**kwargs)
 
-    # TODO: remove
+    # TODEP
     # Chain requirement
     @property
     def _chain_type(self):
         return "TruChain"
 
-    # TODO: remove
+    # TODEP
     # Chain requirement
     @property
     def input_keys(self) -> List[str]:
         return self.app.input_keys
 
-    # TODO: remove
+    # TODEP
     # Chain requirement
     @property
     def output_keys(self) -> List[str]:
@@ -209,76 +209,23 @@
 
 
     # NOTE: Input signature compatible with langchain.chains.base.Chain.acall
+    # TODEP
     async def acall_with_record(self, *args, **kwargs) -> Tuple[Any, Record]:
         """
         Run the chain acall method and also return a record metadata object.
         """
-<<<<<<< HEAD
         return self.awith_record(self.app.acall, *args, **kwargs)
-=======
-
-        # Wrapped calls will look this up by traversing the call stack. This
-        # should work with threads. We also store self there are multiple apps
-        # may have instrumented the same methods.
-        record = []
-        record_and_app: Tuple[Sequence[RecordAppCall], App] = (record, self)
-
-        ret = None
-        error = None
-
-        cost: Cost = Cost()
-
-        start_time = None
-        end_time = None
-
-        # langchain.__call__ specific:
-        inputs = self.app.prep_inputs(inputs)
-
-        try:
-            start_time = datetime.now()
-            ret, cost = await Endpoint.atrack_all_costs_tally(
-                lambda: self.app.acall(inputs=inputs, **kwargs)
-            )
-            end_time = datetime.now()
-
-        except BaseException as e:
-            end_time = datetime.now()
-            error = e
-            logger.error(f"App raised an exception: {e}")
-            logger.error(traceback.format_exc())
-            
-        assert len(record) > 0, "No information recorded in call."
-
-        ret_record_args = dict()
-
-        # Figure out the content of the "inputs" arg that __call__ constructs
-        # for _call so we can lookup main input and output.
-        input_key = self.input_keys[0]
-        output_key = self.output_keys[0]
-
-        ret_record_args['main_input'] = jsonify(inputs[input_key])
-
-        if ret is not None:
-            ret_record_args['main_output'] = jsonify(ret[output_key])
-
-        if error is not None:
-            ret_record_args['main_error'] = jsonify(error)
-
-        ret_record = self._post_record(
-            ret_record_args, error, cost, start_time, end_time, record
-        )
-
-        return ret, ret_record
->>>>>>> 57e450a0
 
     # NOTE: Input signature compatible with langchain.chains.base.Chain.__call__
+    # TODEP
     def call_with_record(self, *args, **kwargs) -> Tuple[Any, Record]:
         """
         Run the chain call method and also return a record metadata object.
         """
         return self.with_record(self.app.__call__, *args, **kwargs)
     
-    # TODO: remove
+    # TODEP
+    # Mimics Chain
     def __call__(self, *args, **kwargs) -> Dict[str, Any]:
         """
         Wrapped call to self.app._call with instrumentation. If you need to
@@ -287,15 +234,15 @@
 
         return self._call(*args, **kwargs)
     
-    # TODO: remove
-    # langchain.chains.base.py:Chain requirement:
+    # TODEP
+    # Chain requirement
     def _call(self, *args, **kwargs) -> Any:
         ret, _ = self.call_with_record(*args, **kwargs)
 
         return ret
 
-    # TODO: remove
-    # optional langchain.chains.base.py:Chain requirement:
+    # TODEP
+    # Optional Chain requirement
     async def _acall(self, *args, **kwargs) -> Any:
         ret, _ = await self.acall_with_record(*args, **kwargs)
 
