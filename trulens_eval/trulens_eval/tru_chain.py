"""
# Langchain instrumentation and monitoring.
"""

from inspect import BoundArguments
from inspect import Signature
import logging
from pprint import PrettyPrinter
from typing import Any, Callable, ClassVar, Dict, Optional

# import nest_asyncio # NOTE(piotrm): disabling for now, need more investigation
from pydantic import Field

from trulens_eval.app import App
from trulens_eval.instruments import Instrument
from trulens_eval.schema import Select
from trulens_eval.utils.containers import dict_set_with_multikey
from trulens_eval.utils.imports import OptionalImports
from trulens_eval.utils.imports import REQUIREMENT_LANGCHAIN
from trulens_eval.utils.json import jsonify
from trulens_eval.utils.langchain import WithFeedbackFilterDocuments
from trulens_eval.utils.pyschema import Class
from trulens_eval.utils.pyschema import FunctionOrMethod
from trulens_eval.utils.python import safe_hasattr
from trulens_eval.utils.serial import all_queries
from trulens_eval.utils.serial import Lens

logger = logging.getLogger(__name__)

pp = PrettyPrinter()

with OptionalImports(messages=REQUIREMENT_LANGCHAIN):
    # langchain.agents.agent.AgentExecutor, # is langchain.chains.base.Chain
    # import langchain

    from langchain.agents.agent import BaseMultiActionAgent
    from langchain.agents.agent import BaseSingleActionAgent
    from langchain.chains.base import Chain
    from langchain.llms.base import BaseLLM
    from langchain.load.serializable import \
        Serializable  # this seems to be work in progress over at langchain
    from langchain.memory.chat_memory import BaseChatMemory
    from langchain.prompts.base import BasePromptTemplate
    from langchain.schema import BaseChatMessageHistory  # subclass of above
    from langchain.schema import BaseMemory  # no methods instrumented
    from langchain.schema import BaseRetriever
    from langchain.schema.document import Document
    # langchain.adapters.openai.ChatCompletion, # no bases
    from langchain.tools.base import BaseTool
    # from langchain.schema.language_model import BaseLanguageModel
    from langchain_core.language_models.base import BaseLanguageModel
    from langchain_core.runnables.base import RunnableSerializable


class LangChainInstrument(Instrument):

    class Default:
        MODULES = {"langchain"}

        # Thunk because langchain is optional. TODO: Not anymore.
        CLASSES = lambda: {
            RunnableSerializable,
            Serializable,
            Document,
            Chain,
            BaseRetriever,
            BaseLLM,
            BasePromptTemplate,
            BaseMemory,  # no methods instrumented
            BaseChatMemory,  # no methods instrumented
            BaseChatMessageHistory,  # subclass of above
            # langchain.agents.agent.AgentExecutor, # is langchain.chains.base.Chain
            BaseSingleActionAgent,
            BaseMultiActionAgent,
            BaseLanguageModel,
            # langchain.load.serializable.Serializable, # this seems to be work in progress over at langchain
            # langchain.adapters.openai.ChatCompletion, # no bases
            BaseTool,
            WithFeedbackFilterDocuments
        }

        # Instrument only methods with these names and of these classes.
<<<<<<< HEAD
        METHODS = dict_set_with_multikey(dict(), {
            (
                "generate_prompt",
                "agenerate_prompt",
                "predict",
                "predict_messages",
                "apredict",
                "apredict_messages"
            ): lambda o: isinstance(o, BaseLanguageModel),
            ("invoke", "ainvoke"):
                lambda o: isinstance(o, RunnableSerializable),
            ("save_context", "clear"):
                lambda o: isinstance(o, BaseMemory),
            ("_call", "__call__", "_acall", "acall"):
                lambda o: isinstance(o, Chain),
            (
                "_get_relevant_documents", "_aget_relevant_documents",
                "get_relevant_documents", "aget_relevant_documents"
            ): lambda o: isinstance(o, (RunnableSerializable)),

            # "format_prompt": lambda o: isinstance(o, langchain.prompts.base.BasePromptTemplate),
            # "format": lambda o: isinstance(o, langchain.prompts.base.BasePromptTemplate),
            # the prompt calls might be too small to be interesting
            ("plan", "aplan"):
                lambda o:
                isinstance(o, (BaseSingleActionAgent, BaseMultiActionAgent)),
            ("_arun", "_run"):
                lambda o: isinstance(o, BaseTool)
        })
=======
        METHODS = dict_set_with_multikey(
            {},
            {
                ("invoke", "ainvoke"):
                    lambda o: isinstance(o, RunnableSerializable),
                ("save_context", "clear"):
                    lambda o: isinstance(o, BaseMemory),
                ("run", "arun", "_call", "__call__", "_acall", "acall", "invoke", "ainvoke"):
                    lambda o: isinstance(o, Chain),
                (
                    "_get_relevant_documents", "get_relevant_documents", "aget_relevant_documents", "_aget_relevant_documents"
                ):
                    lambda o: isinstance(o, (RunnableSerializable)),

                # "format_prompt": lambda o: isinstance(o, langchain.prompts.base.BasePromptTemplate),
                # "format": lambda o: isinstance(o, langchain.prompts.base.BasePromptTemplate),
                # the prompt calls might be too small to be interesting
                ("plan", "aplan"):
                    lambda o: isinstance(
                        o, (BaseSingleActionAgent, BaseMultiActionAgent)
                    ),
                ("_arun", "_run"):
                    lambda o: isinstance(o, BaseTool),
            }
        )
>>>>>>> 3c2fe22b

    def __init__(self, *args, **kwargs):
        super().__init__(
            include_modules=LangChainInstrument.Default.MODULES,
            include_classes=LangChainInstrument.Default.CLASSES(),
            include_methods=LangChainInstrument.Default.METHODS,
            *args,
            **kwargs
        )


class TruChain(App):
    """Instantiates the Langchain Wrapper.
        
    Example:
        Langchain Code: [Langchain Quickstart](https://python.langchain.com/docs/get_started/quickstart)

        ```python
         # Code snippet taken from langchain 0.0.281 (API subject to change with new versions)
        from langchain.chains import LLMChain
        from langchain_community.llms import OpenAI
        from langchain.prompts import PromptTemplate
        from langchain.prompts.chat import ChatPromptTemplate
        from langchain.prompts.chat import HumanMessagePromptTemplate

        full_prompt = HumanMessagePromptTemplate(
            prompt=PromptTemplate(
                template=
                "Provide a helpful response with relevant background information for the following: {prompt}",
                input_variables=["prompt"],
            )
        )

        chat_prompt_template = ChatPromptTemplate.from_messages([full_prompt])

        llm = OpenAI(temperature=0.9, max_tokens=128)

        chain = LLMChain(llm=llm, prompt=chat_prompt_template, verbose=True)
        ```

        Trulens Eval Code:
        ```python
        
        from trulens_eval import TruChain
        # f_lang_match, f_qa_relevance, f_qs_relevance are feedback functions
        tru_recorder = TruChain(
            chain,
            app_id='Chain1_ChatApplication',
            feedbacks=[f_lang_match, f_qa_relevance, f_qs_relevance])
        )
        with tru_recorder as recording:
            chain(""What is langchain?")

        tru_record = recording.records[0]

        # To add record metadata 
        with tru_recorder as recording:
            recording.record_metadata="this is metadata for all records in this context that follow this line"
            chain("What is langchain?")
            recording.record_metadata="this is different metadata for all records in this context that follow this line"
            chain("Where do I download langchain?")
        ```

    See [Feedback Functions](https://www.trulens.org/trulens_eval/api/feedback/) for instantiating feedback functions.

    Args:
        app: A langchain application.

        **kwargs: Additional arguments to pass to [App][trulens_eval.app.App]
            and [AppDefinition][trulens_eval.app.AppDefinition]
    """

    app: Any  # Chain
    """The langchain app to be instrumented."""

    # TODO: what if _acall is being used instead?
    root_callable: ClassVar[FunctionOrMethod] = Field(
        default_factory=lambda: FunctionOrMethod.of_callable(TruChain._call)
    )
    """The root callable of the wrapped app."""

    # Normally pydantic does not like positional args but chain here is
    # important enough to make an exception.
    def __init__(self, app: Chain, **kwargs: dict):
        # TruChain specific:
        kwargs['app'] = app
        kwargs['root_class'] = Class.of_object(app)
        kwargs['instrument'] = LangChainInstrument(app=self)

        super().__init__(**kwargs)

    @classmethod
    def select_context(cls, app: Optional[Chain] = None) -> Lens:
        """Get the path to the context in the query output."""

        if app is None:
            raise ValueError(
                "langchain app/chain is required to determine context for langchain apps. "
                "Pass it in as the `app` argument"
            )

        retrievers = []

        app_json = jsonify(app)
        for lens in all_queries(app_json):
            try:
                comp = lens.get_sole_item(app)
                if isinstance(comp, BaseRetriever):
                    retrievers.append((lens, comp))

            except Exception as e:
                pass

        if len(retrievers) == 0:
            raise ValueError("Cannot find any `BaseRetriever` in app.")

        if len(retrievers) > 1:
            raise ValueError(
                "Found more than one `BaseRetriever` in app:\n\t" + \
                ("\n\t".join(map(
                    lambda lr: f"{type(lr[1])} at {lr[0]}",
                    retrievers)))
            )

        return (
            Select.RecordCalls + retrievers[0][0]
        ).get_relevant_documents.rets

    def main_input(
        self, func: Callable, sig: Signature, bindings: BoundArguments
    ) -> str: # might have to relax to JSON output
        """
        Determine the main input string for the given function `func` with
        signature `sig` if it is to be called with the given bindings
        `bindings`.
        """

        if "input" in bindings.arguments:
            temp = bindings.arguments['input']
            if isinstance(temp, str):
                return temp

            if isinstance(temp, dict):
                vals = list(temp.values())
            elif isinstance(temp, list):
                vals = temp

            if len(vals) == 0:
                return None
            
            if len(vals) == 1:
                return vals[0]
            
            if len(vals) > 1:
                return vals[0]

        if 'inputs' in bindings.arguments \
            and safe_hasattr(self.app, "input_keys") \
            and safe_hasattr(self.app, "prep_inputs"):

            # langchain specific:
            ins = self.app.prep_inputs(bindings.arguments['inputs'])

            if len(self.app.input_keys) == 0:
                logger.warning(
                    "langchain app has no inputs. `main_input` will be `None`."
                )
                return None

            return ins[self.app.input_keys[0]]

        return App.main_input(self, func, sig, bindings)

    def main_output(
        self, func: Callable, sig: Signature, bindings: BoundArguments, ret: Any
    ) -> str:
        """
        Determine the main out string for the given function `func` with
        signature `sig` after it is called with the given `bindings` and has
        returned `ret`.
        """

        if isinstance(ret, Dict) and safe_hasattr(self.app, "output_keys"):
            # langchain specific:
            if self.app.output_keys[0] in ret:
                return ret[self.app.output_keys[0]]

        return App.main_output(self, func, sig, bindings, ret)

    def main_call(self, human: str):
        # If available, a single text to a single text invocation of this app.

        if safe_hasattr(self.app, "output_keys"):
            out_key = self.app.output_keys[0]
            return self.app(human)[out_key]
        else:
            logger.warning("Unsure what the main output string may be.")
            return str(self.app(human))

    async def main_acall(self, human: str):
        # If available, a single text to a single text invocation of this app.

        out = await self._acall(human)

        if safe_hasattr(self.app, "output_keys"):
            out_key = self.app.output_keys[0]
            return out[out_key]
        else:
            logger.warning("Unsure what the main output string may be.")
            return str(out)

    # NOTE: Input signature compatible with langchain.chains.base.Chain.acall
    # TOREMOVE
    async def acall_with_record(self, *args, **kwargs) -> None:
        """
        DEPRECATED: Run the chain acall method and also return a record metadata object.
        """

        self._throw_dep_message(method="acall", is_async=True, with_record=True)

    # NOTE: Input signature compatible with langchain.chains.base.Chain.__call__
    # TOREMOVE
    def call_with_record(self, *args, **kwargs) -> None:
        """
        DEPRECATED: Run the chain call method and also return a record metadata object.
        """

        self._throw_dep_message(
            method="__call__", is_async=False, with_record=True
        )

    # TOREMOVE
    # Mimics Chain
    def __call__(self, *args, **kwargs) -> None:
        """
        DEPRECATED: Wrapped call to self.app._call with instrumentation. If you
        need to get the record, use `call_with_record` instead. 
        """
        self._throw_dep_message(
            method="__call__", is_async=False, with_record=False
        )

    # TOREMOVE
    # Chain requirement
    def _call(self, *args, **kwargs) -> None:

        self._throw_dep_message(
            method="_call", is_async=False, with_record=False
        )

    # TOREMOVE
    # Optional Chain requirement
    async def _acall(self, *args, **kwargs) -> None:

        self._throw_dep_message(
            method="_acall", is_async=True, with_record=False
        )


# from trulens_eval.utils import serial
# TruChain.model_rebuild()<|MERGE_RESOLUTION|>--- conflicted
+++ resolved
@@ -56,8 +56,8 @@
 
     class Default:
         MODULES = {"langchain"}
-
-        # Thunk because langchain is optional. TODO: Not anymore.
+        """Filter for module name prefix for modules to be instrumented."""
+
         CLASSES = lambda: {
             RunnableSerializable,
             Serializable,
@@ -78,42 +78,21 @@
             BaseTool,
             WithFeedbackFilterDocuments
         }
+        """Filter for classes to be instrumented."""
 
         # Instrument only methods with these names and of these classes.
-<<<<<<< HEAD
-        METHODS = dict_set_with_multikey(dict(), {
-            (
+        METHODS = dict_set_with_multikey(
+            {},
+            {
+                (
                 "generate_prompt",
                 "agenerate_prompt",
                 "predict",
                 "predict_messages",
                 "apredict",
                 "apredict_messages"
-            ): lambda o: isinstance(o, BaseLanguageModel),
-            ("invoke", "ainvoke"):
-                lambda o: isinstance(o, RunnableSerializable),
-            ("save_context", "clear"):
-                lambda o: isinstance(o, BaseMemory),
-            ("_call", "__call__", "_acall", "acall"):
-                lambda o: isinstance(o, Chain),
-            (
-                "_get_relevant_documents", "_aget_relevant_documents",
-                "get_relevant_documents", "aget_relevant_documents"
-            ): lambda o: isinstance(o, (RunnableSerializable)),
-
-            # "format_prompt": lambda o: isinstance(o, langchain.prompts.base.BasePromptTemplate),
-            # "format": lambda o: isinstance(o, langchain.prompts.base.BasePromptTemplate),
-            # the prompt calls might be too small to be interesting
-            ("plan", "aplan"):
-                lambda o:
-                isinstance(o, (BaseSingleActionAgent, BaseMultiActionAgent)),
-            ("_arun", "_run"):
-                lambda o: isinstance(o, BaseTool)
-        })
-=======
-        METHODS = dict_set_with_multikey(
-            {},
-            {
+                ): lambda o: isinstance(o, BaseLanguageModel),
+
                 ("invoke", "ainvoke"):
                     lambda o: isinstance(o, RunnableSerializable),
                 ("save_context", "clear"):
@@ -136,7 +115,10 @@
                     lambda o: isinstance(o, BaseTool),
             }
         )
->>>>>>> 3c2fe22b
+        """Methods to be instrumented.
+        
+        Key is method name and value is filter for objects that need those
+        methods instrumented"""
 
     def __init__(self, *args, **kwargs):
         super().__init__(
