--- conflicted
+++ resolved
@@ -15,12 +15,7 @@
 from trulens_eval.utils import json as mod_json_utils
 from trulens_eval.utils import pyschema
 from trulens_eval.utils import serial
-<<<<<<< HEAD
-=======
 from trulens_eval.utils import threading as mod_threading_utils
-from trulens_eval.utils.json import jsonify
-from trulens_eval.utils.json import obj_id_of_obj
->>>>>>> 03a88cdf
 from trulens_eval.utils.python import Future
 
 T = TypeVar("T")
