"""
# Virtual Apps

Log existing results with trulens_eval and run evals against them.
"""

from concurrent import futures
from datetime import datetime
import logging
from pprint import PrettyPrinter
import time
from typing import Any, ClassVar, Dict, Optional, Union

from pydantic import Field

from trulens_eval.app import App
from trulens_eval.instruments import Instrument
from trulens_eval.schema import Cost
from trulens_eval.schema import FeedbackMode
from trulens_eval.schema import Perf
from trulens_eval.schema import Record
from trulens_eval.schema import RecordAppCall
from trulens_eval.schema import RecordAppCallMethod
from trulens_eval.schema import Select
from trulens_eval.utils.pyschema import Class
from trulens_eval.utils.pyschema import FunctionOrMethod
from trulens_eval.utils.pyschema import Method
from trulens_eval.utils.pyschema import Module
from trulens_eval.utils.pyschema import Obj
from trulens_eval.utils.serial import GetAttribute
from trulens_eval.utils.serial import GetItemOrAttribute
from trulens_eval.utils.serial import JSON
from trulens_eval.utils.serial import Lens

logger = logging.getLogger(__name__)

pp = PrettyPrinter()


class VirtualApp(dict):
    """
    A dictionary meant to represent the components of a virtual app. `TruVirtual`
    will refer to this class as the wrapped app. All calls will be under `VirtualApp.root` 
    """

    def __setitem__(self, __name: Union[str, Lens], __value: Any) -> None:
        """
        Allow setitem to work on Lenses instead of just strings. Uses Lens.set
        if a lens is given.
        """

        if isinstance(__name, str):
            return super().__setitem__(__name, __value)

        # Chop off __app__ or __record__ prefix if there.
        __name = Select.dequalify(__name)

        # Chop off "app" prefix if there.
        if isinstance(__name.path[0], GetItemOrAttribute) \
            and __name.path[0].get_item_or_attribute() == "app":
            __name = Lens(path=__name.path[1:])

        # Does not mutate so need to use dict.update .
        temp = __name.set(self, __value)
        self.update(temp)

    def root(self):
        # All virtual calls will have this on top of the stack as if their app
        # was called using this as the main/root method.
        pass


# Create some pyschema instances to refer to things that are either in the
# virtual app.
virtual_module = Module(
    package_name="trulens_eval", module_name="trulens_eval.tru_virtual"
)
virtual_class = Class(module=virtual_module, name="VirtualApp")
virtual_object = Obj(cls=virtual_class, id=0)
virtual_method_root = Method(cls=virtual_class, obj=virtual_object, name="root")

# Method name will be replaced by the last attribute in the selector provided by
# user:
virtual_method_call = Method(
    cls=virtual_class, obj=virtual_object, name="method_name_not_set"
)


class VirtualRecord(Record):
    """
    Utility class for creating `Record`s using selectors. In the example below,
    `Select.RecordCalls.retriever` refers to a presumed component of some
    virtual model which is assumed to have called the method `get_context`. The
    inputs and outputs of that call are specified as the value with the
    selector as the key. Other than `calls`, other arguments are the same as for
    `Record`, but empty values are filled for arguments that are not provided
    but are otherwise required.

    **Usage:**

    ```python
        VirtualRecord(
            main_input="Where is Germany?", 
            main_output="Germany is in Europe", 
            calls={
                Select.RecordCalls.retriever.get_context: {
                    'args': ["Where is Germany?"], 
                    'rets': ["Germany is a country located in Europe."]
                },
                Select.RecordCalls.some_other_component.do_something: {
                    'args': ["Some other inputs."], 
                    'rets': ["Some other output."]
                }
            }
        )
    ```
    """

    def __init__(self, calls: Dict[Lens, Dict], **kwargs):
        root_call = RecordAppCallMethod(path=Lens(), method=virtual_method_root)

        start_time = datetime.now()

        record_calls = []

        for lens, call in calls.items():
            substart_time = datetime.now()

            # NOTE(piotrm for garrett): that the dashboard timeline has problems
            # with calls that span too little time so we add some delays to the
            # recorded perf.
            time.sleep(0.1)

            if "stack" not in call:
                path, method_name = Select.path_and_method(
                    Select.dequalify(lens)
                )
                method = virtual_method_call.replace(name=method_name)

                call['stack'] = [
                    root_call,
                    RecordAppCallMethod(path=path, method=method)
                ]
            if "args" not in call:
                call['args'] = []
            if "rets" not in call:
                call['rets'] = []
            if "pid" not in call:
                call['pid'] = 0
            if "tid" not in call:
                call['tid'] = 0

            subend_time = datetime.now()

            if "perf" not in call:
                call['perf'] = Perf(
                    start_time=substart_time, end_time=subend_time
                )

            rinfo = RecordAppCall(**call)
            record_calls.append(rinfo)

        end_time = datetime.now()

        if "cost" not in kwargs:
            kwargs['cost'] = Cost()
        if "perf" not in kwargs:
            kwargs['perf'] = Perf(start_time=start_time, end_time=end_time)

        if "main_input" not in kwargs:
            kwargs['main_input'] = "No main_input provided."
        if "main_output" not in kwargs:
            kwargs['main_output'] = "No main_output provided."

        # append root call
        record_calls.append(
            RecordAppCall(
                stack=[root_call],
                args=[kwargs['main_input']],
                rets=[kwargs['main_output']],
                perf=kwargs['perf'],
                cost=kwargs['cost'],
                tid=0,
                pid=0
            )
        )

        if "app_id" not in kwargs:
            kwargs[
                'app_id'
            ] = "No app_id provided."  # this gets replaced by TruVirtual.add_record .

        super().__init__(calls=record_calls, **kwargs)


class TruVirtual(App):
    """
    Recorder for virtual apps. Virtual apps are data only in that they cannot be
    executed but for whom previously-computed results can be added using
    `add_record`. The `VirtualRecord` class may be useful for creating records
    for this. Fields used by non-virtual apps can be specified here, notably:

    * app_id: str -- Unique identifier for the app.

    * tags: List[str] -- List of tags.

    * metadata: Dict[Any, Any] -- Open-ended metadata.

    * app_extra_json: JSON -- Additional json structured information to include in the recorded app structure.

    * feedbacks: List[Feedback] -- Which feedback functions to run when a record is ingested.

    * feedback_mode: FeedbackMode -- How to run feedback functions when a record is ingested.

    * app: JSON -- See below.

    # The `app` field.

    You can store any information you would like by passing in a dictionary to
    TruVirtual in the `app` field. This may involve an index of components or
    versions, or anything else. You can refer to these values for evaluating
    feedback.

    You can use `VirtualApp` to create the `app` structure or a plain
    dictionary. Using `VirtualApp` lets you use Selectors to define components:
    
    ```python
    virtual_app = VirtualApp()
    virtual_app[Select.RecordCalls.llm.maxtokens] = 1024
    ```

    # Example
    ```python
    virtual_app = dict(
        llm=dict(
            modelname="some llm component model name"
        ),
        template="information about the template I used in my app",
        debug="all of these fields are completely optional"
    )

    virtual = TruVirtual(
        app_id="my_virtual_app",
        app=virtual_app
    )
    ```
    """

    app: VirtualApp = Field(default_factory=VirtualApp)

    root_callable: ClassVar[FunctionOrMethod] = virtual_method_root

    root_class: Any = Class.of_class(VirtualApp)

    instrument: Optional[Instrument] = None

    def __init__(self, app: Optional[JSON] = None, **kwargs):
        """
        Virtual app for logging existing app results.

        Arguments:
        - More args in App
        - More args in AppDefinition
        - More args in WithClassInfo
        """

        if app is None:
            app = VirtualApp()
        else:
            if isinstance(app, dict):
                app = VirtualApp(app)
            else:
                raise ValueError(
                    "Unknown type for `app`. "
                    "Either dict or `trulens_eval.tru_virtual.VirtualApp` expected."
                )

        super().__init__(app=app, **kwargs)

    def add_record(
        self,
        record: Record,
        feedback_mode: Optional[FeedbackMode] = None
    ) -> Record:
        """
        Add the given record to the database and evaluate any pre-specified
        feedbacks on it. The class `VirtualRecord` may be useful for creating
        records for virtual models. If `feedback_mode` is specified, will use
        that mode for this record only.
        """

        if feedback_mode is None:
            feedback_mode = self.feedback_mode

        record.app_id = self.app_id

        # Creates feedback futures.
        record.feedback_results = self._handle_record(
            record, feedback_mode=feedback_mode
        )

        # Wait for results if mode is WITH_APP.
        if feedback_mode == FeedbackMode.WITH_APP and record.feedback_results is not None:
            futs = record.feedback_results
            futures.wait(futs)

        return record


TruVirtual.model_rebuild()

# Need these to make sure rebuild below works.
<<<<<<< HEAD
# TODO: Figure out whether any of this is needed.
from typing import List, Tuple
from trulens_eval.schema import \
    TFeedbackResultFuture, FeedbackDefinition
=======
from typing import List

from trulens_eval.schema import TFeedbackResultFuture
>>>>>>> 5e558467

VirtualRecord.model_rebuild()<|MERGE_RESOLUTION|>--- conflicted
+++ resolved
@@ -310,15 +310,10 @@
 TruVirtual.model_rebuild()
 
 # Need these to make sure rebuild below works.
-<<<<<<< HEAD
 # TODO: Figure out whether any of this is needed.
 from typing import List, Tuple
-from trulens_eval.schema import \
-    TFeedbackResultFuture, FeedbackDefinition
-=======
-from typing import List
-
+
+from trulens_eval.schema import FeedbackDefinition
 from trulens_eval.schema import TFeedbackResultFuture
->>>>>>> 5e558467
 
 VirtualRecord.model_rebuild()