import inspect
import json
import logging
from pprint import PrettyPrinter
from queue import Queue
from threading import Thread
from time import sleep
from types import ModuleType
from types import AsyncGeneratorType
from typing import (
    Any, Awaitable, Callable, Dict, List, Optional, Sequence, Tuple, Type,
    TypeVar
)

from langchain.callbacks.openai_info import OpenAICallbackHandler
from langchain.schema import LLMResult
from langchain.schema import Generation

import pydantic
import requests

from trulens_eval.keys import _check_key
from trulens_eval.keys import get_huggingface_headers
from trulens_eval.schema import Cost
from trulens_eval.util import get_local_in_call_stack
from trulens_eval.util import JSON
from trulens_eval.util import SerialModel
from trulens_eval.util import SingletonPerName
from trulens_eval.util import WithClassInfo
<<<<<<< HEAD
from trulens_eval.utils.python import Thunk
=======
>>>>>>> 175e8384
from trulens_eval.utils.text import UNICODE_CHECK

logger = logging.getLogger(__name__)
pp = PrettyPrinter()

T = TypeVar("T")

INSTRUMENT = "__tru_instrument"
DEFAULT_RPM = 60


class EndpointCallback(SerialModel):
    """
    Callbacks to be invoked after various API requests and track various metrics
    like token usage.
    """

    cost: Cost = pydantic.Field(default_factory=Cost)

    def handle(self, response: Any) -> None:
        self.cost.n_requests += 1

    def handle_chunk(self, response: Any) -> None:
        self.cost.n_stream_chunks += 1

    def handle_generation(self, response: Any) -> None:
        self.handle(response)

    def handle_generation_chunk(self, response: Any) -> None:
        self.handle_chunk(response)

    def handle_classification(self, response: Any) -> None:
        self.handle(response)


class HuggingfaceCallback(EndpointCallback):

    def handle_classification(self, response: requests.Response) -> None:
        # Huggingface free inference api doesn't seem to have its own library
        # and the docs say to use `requests`` so that is what we instrument and
        # process to track api calls.

        super().handle_classification(response)

        if response.ok:
            self.cost.n_successful_requests += 1
            content = json.loads(response.text)

            # Huggingface free inference api for classification returns a list
            # with one element which itself contains scores for each class.
            self.cost.n_classes += len(content[0])


class OpenAICallback(EndpointCallback):

    class Config:
        arbitrary_types_allowed = True

    # For openai cost tracking, we use the logic from langchain mostly
    # implemented in the OpenAICallbackHandler class:
    langchain_handler: OpenAICallbackHandler = pydantic.Field(
        default_factory=OpenAICallbackHandler, exclude=True
    )

    chunks: List[Generation] = pydantic.Field(
        default_factory=list, exclude=True
    )

    def handle_classification(self, response: Dict) -> None:
        # OpenAI's moderation API is not text generation and does not return
        # usage information. Will count those as a classification.

        super().handle_classification(response)

        if "categories" in response:
            self.cost.n_successful_requests += 1
            self.cost.n_classes += len(response['categories'])

    def handle_generation_chunk(self, response: Any) -> None:
        """
        Called on every streaming chunk from an openai text generation process.
        """

        # self.langchain_handler.on_llm_new_token() # does nothing

        super().handle_generation_chunk(response=response)

        self.chunks.append(response)

        if response.generation_info['choices'][0]['finish_reason'] == 'stop':
            llm_result = LLMResult(
                llm_output=dict(
                    token_usage=dict(),
                    model_name=response.generation_info['model']
                ),
                generations=[self.chunks]
            )
            self.chunks = []
            self.handle_generation(response=llm_result)

    def handle_generation(self, response: LLMResult) -> None:
        """
        Called upon a non-streaming text generation or at the completion of a
        streamed generation.
        """

        super().handle_generation(response)

        self.langchain_handler.on_llm_end(response)

        # Copy over the langchain handler fields we also have.
        for cost_field, langchain_field in [
            ("cost", "total_cost"), ("n_tokens", "total_tokens"),
            ("n_successful_requests", "successful_requests"),
            ("n_prompt_tokens", "prompt_tokens"),
            ("n_completion_tokens", "completion_tokens")
        ]:
            setattr(
                self.cost, cost_field,
                getattr(self.langchain_handler, langchain_field)
            )


class Endpoint(SerialModel, SingletonPerName):

    class Config:
        arbitrary_types_allowed = True

    # API/endpoint name
    name: str

    # Requests per minute.
    rpm: float = DEFAULT_RPM

    # Retries (if performing requests using this class). TODO: wire this up to
    # the various endpoint systems' retries specification.
    retries: int = 3

    # Optional post headers for post requests if done by this class.
    post_headers: Dict[str, str] = pydantic.Field(
        default_factory=dict, exclude=True
    )

    # Queue that gets filled at rate rpm.
    pace: Queue = pydantic.Field(
        default_factory=lambda: Queue(maxsize=10), exclude=True
    )

    # Track costs not run inside "track_cost" here. Also note that Endpoints are
    # singletons (one for each unique name argument) hence this global callback
    # will track all requests for the named api even if you try to create
    # multiple endpoints (with the same name).
    global_callback: EndpointCallback = pydantic.Field(
        exclude=True
    )  # of type _callback_class

    # Callback class to use for usage tracking
    callback_class: Type[EndpointCallback] = pydantic.Field(exclude=True)

    # Name of variable that stores the callback noted above.
    callback_name: str = pydantic.Field(exclude=True)

    # Thread that fills the queue at the appropriate rate.
    pace_thread: Thread = pydantic.Field(exclude=True)

    def __new__(cls, name: str, *args, **kwargs):
        return super(SingletonPerName, cls).__new__(
            SerialModel, name=name, *args, **kwargs
        )

    def __init__(self, *args, name: str, callback_class: Any, **kwargs):
        """
        API usage, pacing, and utilities for API endpoints.
        """

        if hasattr(self, "rpm"):
            # already initialized via the SingletonPerName mechanism
            return

        kwargs['name'] = name
        kwargs['callback_class'] = callback_class
        kwargs['global_callback'] = callback_class()
        kwargs['callback_name'] = f"callback_{name}"
        kwargs['pace_thread'] = Thread()  # temporary

        super(SerialModel, self).__init__(*args, **kwargs)

        def keep_pace():
            while True:
                sleep(60.0 / self.rpm)
                self.pace.put(True)

        self.pace_thread = Thread(target=keep_pace)
        self.pace_thread.start()

        logger.debug(f"*** Creating {self.name} endpoint ***")

        # Extending class should call _instrument_module on the appropriate
        # modules and methods names.

    def pace_me(self):
        """
        Block until we can make a request to this endpoint.
        """

        self.pace.get()

        return

    def post(
        self, url: str, payload: JSON, timeout: Optional[int] = None
    ) -> Any:
        self.pace_me()
        ret = requests.post(
            url, json=payload, timeout=timeout, headers=self.post_headers
        )

        j = ret.json()

        # Huggingface public api sometimes tells us that a model is loading and
        # how long to wait:
        if "estimated_time" in j:
            wait_time = j['estimated_time']
            logger.error(f"Waiting for {j} ({wait_time}) second(s).")
            sleep(wait_time + 2)
            return self.post(url, payload)

        if isinstance(j, Dict) and "error" in j:
            error = j['error']
            logger.error(f"API error: {j}.")
            if error == "overloaded":
                logger.error("Waiting for overloaded API before trying again.")
                sleep(10.0)
                return self.post(url, payload)
            else:
                raise RuntimeError(error)

        assert isinstance(
            j, Sequence
        ) and len(j) > 0, f"Post did not return a sequence: {j}"

        return j[0]

    def run_me(self, thunk: Thunk[T]) -> T:
        """
        Run the given thunk, returning itse output, on pace with the api.
        Retries request multiple times if self.retries > 0.
        """

        retries = self.retries + 1
        retry_delay = 2.0

        while retries > 0:
            try:
                self.pace_me()
                ret = thunk()
                return ret
            except Exception as e:
                retries -= 1
                logger.error(
                    f"{self.name} request failed {type(e)}={e}. Retries remaining={retries}."
                )
                if retries > 0:
                    sleep(retry_delay)
                    retry_delay *= 2

        raise RuntimeError(
            f"API {self.name} request failed {self.retries+1} time(s)."
        )

    def _instrument_module(self, mod: ModuleType, method_name: str) -> None:
        if hasattr(mod, method_name):
            logger.debug(
                f"Instrumenting {mod.__name__}.{method_name} for {self.name}"
            )
            func = getattr(mod, method_name)
            w = self.wrap_function(func)
            setattr(mod, method_name, w)

    def _instrument_class(self, cls, method_name: str) -> None:
        if hasattr(cls, method_name):
            logger.debug(
                f"Instrumenting {cls.__name__}.{method_name} for {self.name}"
            )
            func = getattr(cls, method_name)
            w = self.wrap_function(func)
            setattr(cls, method_name, w)

    def _instrument_module_members(self, mod: ModuleType, method_name: str):
        logger.debug(
            f"Instrumenting {mod.__package__}.*.{method_name} for {self.name}"
        )

        for m in dir(mod):
            obj = getattr(mod, m)
            self._instrument_class(obj, method_name=method_name)

    @staticmethod
    def track_all_costs(
        thunk: Thunk[T],
        with_openai: bool = True,
        with_hugs: bool = True
    ) -> Tuple[T, Sequence[EndpointCallback]]:
        """
        Track costs of all of the apis we can currently track, over the
        execution of thunk.
        """

        endpoints = []

        if with_openai:
            try:
                e = OpenAIEndpoint()
                endpoints.append(e)
            except:
                logger.warning(
                    "OpenAI API keys are not set. "
                    "Will not track usage."
                )

        if with_hugs:
            try:
                e = HuggingfaceEndpoint()
                endpoints.append(e)
            except:
                logger.warning(
                    "Huggingface API keys are not set. "
                    "Will not track usage."
                )

        return Endpoint._track_costs(thunk, with_endpoints=endpoints)

    @staticmethod
    async def atrack_all_costs(
        thunk: Thunk[Awaitable],
        with_openai: bool = True,
        with_hugs: bool = True
    ) -> Tuple[T, Sequence[EndpointCallback]]:
        """
        Track costs of all of the apis we can currently track, over the
        execution of thunk.
        """

        endpoints = []

        if with_openai:
            try:
                e = OpenAIEndpoint()
                endpoints.append(e)
            except:
                logger.warning(
                    "OpenAI API keys are not set. "
                    "Will not track usage."
                )

        if with_hugs:
            try:
                e = HuggingfaceEndpoint()
                endpoints.append(e)
            except:
                logger.warning(
                    "Huggingface API keys are not set. "
                    "Will not track usage."
                )

        return await Endpoint._atrack_costs(thunk, with_endpoints=endpoints)

    @staticmethod
    def track_all_costs_tally(
        thunk: Thunk[T],
        with_openai: bool = True,
        with_hugs: bool = True
    ) -> Tuple[T, Cost]:
        """
        Track costs of all of the apis we can currently track, over the
        execution of thunk.
        """

        result, cbs = Endpoint.track_all_costs(
            thunk, with_openai=with_openai, with_hugs=with_hugs
        )
        return result, sum(cb.cost for cb in cbs)

    @staticmethod
    async def atrack_all_costs_tally(
        thunk: Thunk[Awaitable],
        with_openai: bool = True,
        with_hugs: bool = True
    ) -> Tuple[T, Cost]:
        """
        Track costs of all of the apis we can currently track, over the
        execution of thunk.
        """

        result, cbs = await Endpoint.atrack_all_costs(
            thunk, with_openai=with_openai, with_hugs=with_hugs
        )
        return result, sum(cb.cost for cb in cbs)

    @staticmethod
    def _track_costs(
        thunk: Thunk[T],
        with_endpoints: Sequence['Endpoint'] = None,
    ) -> Tuple[T, Sequence[EndpointCallback]]:
        """
        Root of all cost tracking methods. Runs the given `thunk`, tracking
        costs using each of the provided endpoints' callbacks.
        """

        # Check to see if this call is within another _track_costs call:
        endpoints: Dict[Type[EndpointCallback], Sequence[Tuple[Endpoint, EndpointCallback]]] = \
            get_local_in_call_stack(
                key="endpoints",
                func=Endpoint.__find_tracker,
                offset=1
            )

        if endpoints is None:
            # If not, lets start a new collection of endpoints here along with
            # the callbacks for each. See type above.

            endpoints = dict()

        else:
            # We copy the dict here so that the outer call to _track_costs will
            # have their own version unaffacted by our additions below. Once
            # this frame returns, the outer frame will have its own endpoints
            # again and any wrapped method will get that smaller set of
            # endpoints.

            # TODO: check if deep copy is needed given we are storing lists in
            # the values and don't want to affect the existing ones here.
            endpoints = endpoints.copy()

        # Collect any new endpoints requested of us.
        with_endpoints = with_endpoints or []

        # Keep track of the new callback objects we create here for returning
        # later.
        callbacks = []

        # Create the callbacks for the new requested endpoints only. Existing
        # endpoints from other frames will keep their callbacks.
        for endpoint in with_endpoints:
            callback_class = endpoint.callback_class
            callback = callback_class()

            if callback_class not in endpoints:
                endpoints[callback_class] = []

            # And add them to the endpoints dict. This will be retrieved from
            # locals of this frame later in the wrapped methods.
            endpoints[callback_class].append((endpoint, callback))

            callbacks.append(callback)

        # Call the thunk.
        result: T = thunk()

        # Return result and only the callbacks created here. Outer thunks might
        # return others.
        return result, callbacks

    @staticmethod
    async def _atrack_costs(
        thunk: Thunk[Awaitable],
        with_endpoints: Sequence['Endpoint'] = None,
    ) -> Tuple[T, Sequence[EndpointCallback]]:
        """
        Root of all cost tracking methods. Runs the given `thunk`, tracking
        costs using each of the provided endpoints' callbacks.
        """

        # Check to see if this call is within another _track_costs call:
        endpoints: Dict[Type[EndpointCallback], Sequence[Tuple[Endpoint, EndpointCallback]]] = \
            get_local_in_call_stack(
                key="endpoints",
                func=Endpoint.__find_tracker,
                offset=1
            )

        if endpoints is None:
            # If not, lets start a new collection of endpoints here along with
            # the callbacks for each. See type above.

            endpoints = dict()

        else:
            # We copy the dict here so that the outer call to _track_costs will
            # have their own version unaffacted by our additions below. Once
            # this frame returns, the outer frame will have its own endpoints
            # again and any wrapped method will get that smaller set of
            # endpoints.

            # TODO: check if deep copy is needed given we are storing lists in
            # the values and don't want to affect the existing ones here.
            endpoints = endpoints.copy()

        # Collect any new endpoints requested of us.
        with_endpoints = with_endpoints or []

        # Keep track of the new callback objects we create here for returning
        # later.
        callbacks = []

        # Create the callbacks for the new requested endpoints only. Existing
        # endpoints from other frames will keep their callbacks.
        for endpoint in with_endpoints:
            callback_class = endpoint.callback_class
            callback = callback_class()

            if callback_class not in endpoints:
                endpoints[callback_class] = []

            # And add them to the endpoints dict. This will be retrieved from
            # locals of this frame later in the wrapped methods.
            endpoints[callback_class].append((endpoint, callback))

            callbacks.append(callback)

        # Call the thunk.
        result: T = await thunk()

        # Return result and only the callbacks created here. Outer thunks might
        # return others.
        return result, callbacks

    def track_cost(self, thunk: Thunk[T]) -> Tuple[T, EndpointCallback]:
        """
        Tally only the usage performed within the execution of the given thunk.
        Returns the thunk's result alongside the EndpointCallback object that
        includes the usage information.
        """

        result, callbacks = Endpoint._track_costs(thunk, with_endpoints=[self])

        return result, callbacks[0]

    @staticmethod
    def __find_tracker(f):
        return id(f) in [
            id(m.__code__)
            for m in [Endpoint._track_costs, Endpoint._atrack_costs]
        ]

    def handle_wrapped_call(
        self, bindings: inspect.BoundArguments, response: Any,
        callback: Optional[EndpointCallback]
    ) -> None:
        """
        This gets called with the results of every instrumented method. This
        should be implemented by each subclass.

        Args:

        - func: Callable -- the wrapped function which returned.

        - bindings: BoundArguments -- the inputs to the wrapped method.

        - response: Any -- whatever the wrapped function returned.

        - callback: Optional[EndpointCallback] -- the callback set up by
          `track_cost` if the wrapped method was called and returned within an
          invocation of `track_cost`.
        """
        pass

    def wrap_function(self, func):
        if hasattr(func, INSTRUMENT):
            # Store the types of callback classes that will handle calls to the
            # wrapped function in the INSTRUMENT attribute. This will be used to
            # invoke appropriate callbacks when the wrapped function gets
            # called.

            # If INSTRUMENT is set, we don't need to instrument the method again
            # but we may need to add the additional callback class to expected
            # handlers stored at the attribute.

            registered_callback_classes = getattr(func, INSTRUMENT)

            if self.callback_class in registered_callback_classes:
                # If our callback class is already in the list, dont bother
                # adding it again.

                logger.debug(
                    f"{func.__name__} already instrumented for callbacks of type {self.callback_class.__name__}"
                )

                return func

            else:
                # Otherwise add our callback class but don't instrument again.

                registered_callback_classes += [self.callback_class]
                setattr(func, INSTRUMENT, registered_callback_classes)

                return func

        # If INSTRUMENT is not set, create a wrapper method and return it.

        async def _agenwrapper_completion(
            responses: AsyncGeneratorType, *args, **kwargs
        ):

            bindings = inspect.signature(func).bind(*args, **kwargs)

            # Get all of the callback classes suitable for handling this call.
            # Note that we stored this in the INSTRUMENT attribute of the
            # wrapper method.
            registered_callback_classes = getattr(
                _agenwrapper_completion, INSTRUMENT
            )

            # Look up the endpoints that are expecting to be notified and the
            # callback tracking the tally. See Endpoint._track_costs for
            # definition.
            endpoints: Dict[Type[EndpointCallback], Sequence[Tuple[Endpoint, EndpointCallback]]] = \
                get_local_in_call_stack(
                    key="endpoints",
                    func=self.__find_tracker,
                    offset=0
                )

            # If wrapped method was not called from within _track_costs, we will
            # get None here and do nothing but return wrapped function's
            # response.

            if endpoints is None:
                logger.debug("No endpoints found.")
                # Still need to yield the responses below.

            async for response in responses:
                yield response

                if endpoints is None:
                    continue

                for callback_class in registered_callback_classes:
                    logger.debug(f"Handling callback_class: {callback_class}.")
                    if callback_class not in endpoints:
                        logger.warning(
                            f"Callback class {callback_class.__name__} is registered for handling {func.__name__}"
                            " but there are no endpoints waiting to receive the result."
                        )
                        continue

                    for endpoint, callback in endpoints[callback_class]:
                        logger.debug(f"Handling endpoint {endpoint}.")
                        endpoint.handle_wrapped_call(
                            func=func,
                            bindings=bindings,
                            response=response,
                            callback=callback
                        )

        async def agenwrapper(*args, **kwargs):
            logger.debug(
                f"Calling async generator wrapped {func.__name__} for {self.name}."
            )

            # Get the result of the wrapped function:
            responses: AsyncGeneratorType = await func(*args, **kwargs)

            return _agenwrapper_completion(responses, *args, **kwargs)

        # TODO: async/sync code duplication
        async def awrapper(*args, **kwargs):
            logger.debug(
                f"Calling async wrapped {func.__name__} for {self.name}."
            )

            # Get the result of the wrapped function:
            response_or_generator = await func(*args, **kwargs)

            # Check that it is an async generator first. Sometimes we cannot
            # tell statically (via inspect) that a function will produce a
            # generator.
            if inspect.isasyncgen(response_or_generator):
                return _agenwrapper_completion(
                    response_or_generator, *args, **kwargs
                )

            # Otherwise this is not an async generator.
            response = response_or_generator

            bindings = inspect.signature(func).bind(*args, **kwargs)

            # Get all of the callback classes suitable for handling this call.
            # Note that we stored this in the INSTRUMENT attribute of the
            # wrapper method.
            registered_callback_classes = getattr(awrapper, INSTRUMENT)

            # Look up the endpoints that are expecting to be notified and the
            # callback tracking the tally. See Endpoint._track_costs for
            # definition.
            endpoints: Dict[Type[EndpointCallback], Sequence[Tuple[Endpoint, EndpointCallback]]] = \
                get_local_in_call_stack(
                    key="endpoints",
                    func=self.__find_tracker,
                    offset=0
                )

            # If wrapped method was not called from within _track_costs, we will
            # get None here and do nothing but return wrapped function's
            # response.
            if endpoints is None:
                logger.debug("No endpoints found.")
                return response

            for callback_class in registered_callback_classes:
                logger.debug(f"Handling callback_class: {callback_class}.")
                if callback_class not in endpoints:
                    logger.warning(
                        f"Callback class {callback_class.__name__} is registered for handling {func.__name__}"
                        " but there are no endpoints waiting to receive the result."
                    )
                    continue

                for endpoint, callback in endpoints[callback_class]:
                    logger.debug(f"Handling endpoint {endpoint}.")
                    endpoint.handle_wrapped_call(
                        func=func,
                        bindings=bindings,
                        response=response,
                        callback=callback
                    )

            return response

        def wrapper(*args, **kwargs):
            logger.debug(f"Calling wrapped {func.__name__} for {self.name}.")

            # Get the result of the wrapped function:
            response: Any = func(*args, **kwargs)

            bindings = inspect.signature(func).bind(*args, **kwargs)

            # Get all of the callback classes suitable for handling this call.
            # Note that we stored this in the INSTRUMENT attribute of the
            # wrapper method.
            registered_callback_classes = getattr(wrapper, INSTRUMENT)

            # Look up the endpoints that are expecting to be notified and the
            # callback tracking the tally. See Endpoint._track_costs for
            # definition.
            endpoints: Dict[Type[EndpointCallback], Sequence[Tuple[Endpoint, EndpointCallback]]] = \
                get_local_in_call_stack(
                    key="endpoints",
                    func=self.__find_tracker,
                    offset=0
                )

            # If wrapped method was not called from within _track_costs, we will
            # get None here and do nothing but return wrapped function's
            # response.
            if endpoints is None:
                return response

            for callback_class in registered_callback_classes:
                if callback_class not in endpoints:
                    logger.warning(
                        f"Callback class {callback_class.__name__} is registered for handling {func.__name__}"
                        " but there are no endpoints waiting to receive the result."
                    )
                    continue

                for endpoint, callback in endpoints[callback_class]:

                    endpoint.handle_wrapped_call(
                        func=func,
                        bindings=bindings,
                        response=response,
                        callback=callback
                    )

            return response

        # Determine which of the wrapper variants to return and to annotate.

        if inspect.isasyncgenfunction(func):
            # This is not always accurate hence.
            w = agenwrapper
            w2 = _agenwrapper_completion

        elif inspect.iscoroutinefunction(func):
            # An async coroutine can actually be an async generator so we
            # annotate both the async and async generator wrappers.
            w = awrapper
            w2 = _agenwrapper_completion

        else:
            w = wrapper
            w2 = None

        setattr(w, INSTRUMENT, [self.callback_class])
        w.__name__ = func.__name__
        w.__signature__ = inspect.signature(func)

        if w2 is not None:
            # This attribute is internally by _agenwrapper_completion hence we
            # need this.
            setattr(w2, INSTRUMENT, [self.callback_class])

        logger.debug(f"Instrumenting {func.__name__} for {self.name} .")

        return w


class OpenAIEndpoint(Endpoint, WithClassInfo):
    """
    OpenAI endpoint. Instruments "create" methods in openai.* classes.
    """

    def __new__(cls, *args, **kwargs):
        return super(Endpoint, cls).__new__(cls, name="openai")

    def handle_wrapped_call(
        self, func: Callable, bindings: inspect.BoundArguments, response: Any,
        callback: Optional[EndpointCallback]
    ) -> None:

        model_name = ""
        if 'model' in bindings.kwargs:
            model_name = bindings.kwargs['model']

        results = None
        if "results" in response:
            results = response['results']

        counted_something = False

        if 'usage' in response:
            counted_something = True
            usage = response['usage']

            llm_res = LLMResult(
                generations=[[]],
                llm_output=dict(token_usage=usage, model_name=model_name),
                run=None
            )

            self.global_callback.handle_generation(response=llm_res)

            if callback is not None:
                callback.handle_generation(response=llm_res)

        if 'choices' in response and 'delta' in response['choices'][0]:
            # Streaming data.

            content = response['choices'][0]['delta'].get('content')

            gen = Generation(text=content or '', generation_info=response)
            self.global_callback.handle_generation_chunk(gen)
            if callback is not None:
                callback.handle_generation_chunk(gen)

            counted_something = True

        if results is not None:
            for res in results:
                if "categories" in res:
                    counted_something = True
                    self.global_callback.handle_classification(response=res)

                    if callback is not None:
                        callback.handle_classification(response=res)

        if not counted_something:
            logger.warning(
                f"Unregonized openai response format. It did not have usage information nor categories:\n"
                + pp.pformat(response)
            )

    def __init__(self, *args, **kwargs):
        # If any of these keys are in kwargs, copy over its value to the env
        # variable named as the respective value in this dict. If value is None,
        # don't copy to env. Regardless of env, set all of these as attributes
        # to openai.

        # https://learn.microsoft.com/en-us/azure/cognitive-services/openai/how-to/switching-endpoints
        CONF_CLONE = dict(
            api_key="OPENAI_API_KEY",
            organization=None,
            api_type=None,
            api_base=None,
            api_version=None
        )

        import os

        import openai

        for k, v in CONF_CLONE.items():
            if k in kwargs:
                print(f"{UNICODE_CHECK} Setting openai.{k} explicitly.")
                setattr(openai, k, kwargs[k])

                if v is not None:
                    print(f"{UNICODE_CHECK} Env. var. {v} set explicitly.")
                    os.environ[v] = kwargs[k]
            else:
                if v is not None:
                    # If no value were explicitly set, check if the user set up openai
                    # attributes themselves and if so, copy over the ones we use via
                    # environment vars, to its respective env var.

                    attr_val = getattr(openai, k)
                    if attr_val is not None and attr_val != os.environ.get(v):
                        print(
                            f"{UNICODE_CHECK} Env. var. {v} set from openai.{k} ."
                        )
                        os.environ[v] = attr_val

        # Will fail if key not set:
        _check_key("OPENAI_API_KEY")

        if hasattr(self, "name"):
            # Already created with SingletonPerName mechanism
            return

        kwargs['name'] = "openai"
        kwargs['callback_class'] = OpenAICallback

        # for WithClassInfo:
        kwargs['obj'] = self

        super().__init__(*args, **kwargs)

        self._instrument_module_members(openai, "create")
        self._instrument_module_members(openai, "acreate")


class HuggingfaceEndpoint(Endpoint, WithClassInfo):
    """
    Huggingface. Instruments the requests.post method for requests to
    "https://api-inference.huggingface.co".
    """

    def __new__(cls, *args, **kwargs):
        return super(Endpoint, cls).__new__(cls, name="huggingface")

    def handle_wrapped_call(
        self, func: Callable, bindings: inspect.BoundArguments,
        response: requests.Response, callback: Optional[EndpointCallback]
    ) -> None:
        # Call here can only be requests.post .

        if "url" not in bindings.arguments:
            return

        url = bindings.arguments['url']
        if not url.startswith("https://api-inference.huggingface.co"):
            return

        # TODO: Determine whether the request was a classification or some other
        # type of request. Currently we use huggingface only for classification
        # in feedback but this can change.

        self.global_callback.handle_classification(response=response)

        if callback is not None:
            callback.handle_classification(response=response)

    def __init__(self, *args, **kwargs):
        # Will fail if key not set:
        _check_key("HUGGINGFACE_API_KEY")

        if hasattr(self, "name"):
            # Already created with SingletonPerName mechanism
            return

        kwargs['name'] = "huggingface"
        kwargs['post_headers'] = get_huggingface_headers()
        kwargs['callback_class'] = HuggingfaceCallback

        # for WithClassInfo:
        kwargs['obj'] = self

        super().__init__(*args, **kwargs)

        self._instrument_class(requests, "post")<|MERGE_RESOLUTION|>--- conflicted
+++ resolved
@@ -5,17 +5,14 @@
 from queue import Queue
 from threading import Thread
 from time import sleep
+from types import AsyncGeneratorType
 from types import ModuleType
-from types import AsyncGeneratorType
-from typing import (
-    Any, Awaitable, Callable, Dict, List, Optional, Sequence, Tuple, Type,
-    TypeVar
-)
+from typing import (Any, Awaitable, Callable, Dict, List, Optional, Sequence,
+                    Tuple, Type, TypeVar)
 
 from langchain.callbacks.openai_info import OpenAICallbackHandler
+from langchain.schema import Generation
 from langchain.schema import LLMResult
-from langchain.schema import Generation
-
 import pydantic
 import requests
 
@@ -27,10 +24,7 @@
 from trulens_eval.util import SerialModel
 from trulens_eval.util import SingletonPerName
 from trulens_eval.util import WithClassInfo
-<<<<<<< HEAD
 from trulens_eval.utils.python import Thunk
-=======
->>>>>>> 175e8384
 from trulens_eval.utils.text import UNICODE_CHECK
 
 logger = logging.getLogger(__name__)
