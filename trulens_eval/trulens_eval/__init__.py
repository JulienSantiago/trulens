--- conflicted
+++ resolved
@@ -35,14 +35,6 @@
 
 __version__ = "0.4.0"
 
-<<<<<<< HEAD
-from trulens_eval.schema import FeedbackMode
-from trulens_eval.schema import Query, Select
-from trulens_eval.tru import Tru
-from trulens_eval.tru_basic_app import TruBasicApp
-from trulens_eval.tru_chain import TruChain
-=======
->>>>>>> c87707d4
 from trulens_eval.feedback import Feedback
 from trulens_eval.feedback import Huggingface
 from trulens_eval.feedback import OpenAI
@@ -51,6 +43,7 @@
 from trulens_eval.schema import Query
 from trulens_eval.schema import Select
 from trulens_eval.tru import Tru
+from trulens_eval.tru_basic_app import TruBasicApp
 from trulens_eval.tru_chain import TruChain
 from trulens_eval.tru_llama import TruLlama
 from trulens_eval.util import TP
