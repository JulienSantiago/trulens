--- conflicted
+++ resolved
@@ -103,10 +103,7 @@
     "LiteLLM",
     "Bedrock",
     "Huggingface",
-<<<<<<< HEAD
-=======
     "HuggingfaceLocal",
->>>>>>> c67c5eb0
     "Cortex",
 
     # misc utility
