--- conflicted
+++ resolved
@@ -2,11 +2,7 @@
 Imports of most common parts of the library. Should include everything to get started.
 """
 
-<<<<<<< HEAD
-__version__ = "0.1.0"
-=======
 __version__ = "0.1.4"
->>>>>>> 13f92db4
 
 from trulens_eval.tru_chain import TruChain
 from trulens_eval.tru_feedback import Feedback
