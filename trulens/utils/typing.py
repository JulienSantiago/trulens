--- conflicted
+++ resolved
@@ -533,8 +533,7 @@
 # Interventions for fprop specifiy either activations at some non-InputCut or
 # model inputs if DoI is InputCut (these include both args and kwargs).
 # Additionally, some backends (tf1) provide interventions as kwargs instead.
-<<<<<<< HEAD
-InterventionLike = Union[DataLike, KwargsLike, ModelInputs]
+InterventionLike = Union[ArgsLike[TensorLike], KwargsLike, Tensors]
 
 def render_object(obj, keys=None):
     """Render an instance of some class in a concise manner."""
@@ -551,9 +550,6 @@
     temp += ",".join(vals) + ")"
 
     return temp
-=======
-InterventionLike = Union[ArgsLike[TensorLike], KwargsLike, Tensors]
-
 
 def float_size(name: str) -> int:
     """Given a name of a floating type, guess its size in bytes."""
@@ -580,5 +576,4 @@
     elif "16" in name:
         return 2
 
-    raise ValueError(f"Cannot guess size of {name}")
->>>>>>> ae2dde27
+    raise ValueError(f"Cannot guess size of {name}")