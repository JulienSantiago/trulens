"""
The distribution of interest lets us specify the set of samples over which we 
want our explanations to be faithful. In some cases, we may want to explain the 
model’s behavior on a particular record, whereas other times we may be 
interested in a more general behavior over a distribution of samples.
"""
#from __future__ import annotations # Avoid expanding type aliases in mkdocs.

from abc import ABC as AbstractBaseClass
from abc import abstractmethod
from typing import Callable, List, Optional

import numpy as np

from trulens.nn.backend import get_backend
from trulens.nn.slices import Cut
<<<<<<< HEAD
from trulens.utils.typing import (
    DATA_CONTAINER_TYPE, ArgsLike, BaselineLike, ModelInputs,
    accepts_model_inputs)
=======
from trulens.utils.typing import accepts_model_inputs
from trulens.utils.typing import BaselineLike
from trulens.utils.typing import DATA_CONTAINER_TYPE
from trulens.utils.typing import DataLike
from trulens.utils.typing import ModelInputs
>>>>>>> b28c4385


class DoiCutSupportError(ValueError):
    """
    Exception raised if the distribution of interest is called on a cut whose
    output is not supported by the distribution of interest.
    """
    pass


class DoI(AbstractBaseClass):
    """
    Interface for distributions of interest. The *Distribution of Interest* 
    (DoI) specifies the samples over which an attribution method is 
    aggregated.
    """

    def __init__(self, cut: Cut = None):
        """"Initialize DoI

        Parameters:
            cut (Cut, optional): 
                The Cut in which the DoI will be applied. If `None`, the DoI will be
                applied to the input. otherwise, the distribution should be applied
                to the latent space defined by the cut. 
        """
        self._cut = cut

    @abstractmethod
    def __call__(
<<<<<<< HEAD
            self,
            z: ArgsLike,
            *,
            model_inputs: Optional[ModelInputs] = None) -> List[ArgsLike]:
=======
        self,
        z: DataLike,
        *,
        model_inputs: Optional[ModelInputs] = None
    ) -> List[DataLike]:
>>>>>>> b28c4385
        """
        Computes the distribution of interest from an initial point.

        Parameters:
            z:
                Input point from which the distribution is derived.
            model_inputs:
                Optional wrapped model input arguments that produce value z at
                cut.

        Returns:
            List of points which are all assigned equal probability mass in the
            distribution of interest, i.e., the distribution of interest is a
            discrete, uniform distribution over the list of returned points.
            Each point in the list shares the same type and shape as `z`.
        """
        raise NotImplementedError

    # @property
    def cut(self) -> Cut:
        """
        Returns:
            The Cut in which the DoI will be applied. If `None`, the DoI will be
            applied to the input. otherwise, the distribution should be applied
            to the latent space defined by the cut. 
        """
        return self._cut

    def get_activation_multiplier(
<<<<<<< HEAD
            self,
            activation: ArgsLike,
            *,
            model_inputs: Optional[ModelInputs] = None) -> ArgsLike:
=======
        self,
        activation: DataLike,
        *,
        model_inputs: Optional[ModelInputs] = None
    ) -> DataLike:
>>>>>>> b28c4385
        """
        Returns a term to multiply the gradient by to convert from "*influence 
        space*" to "*attribution space*". Conceptually, "influence space"
        corresponds to the potential effect of a slight increase in each 
        feature, while "attribution space" corresponds to an approximation of
        the net marginal contribution to the quantity of interest of each 
        feature.

        Parameters:
            activation:
                The activation of the layer the DoI is applied to.
            model_inputs:
                Optional wrapped model input arguments that produce activation at
                cut.

        Returns:
            An array with the same shape as ``activation`` that will be 
            multiplied by the gradient to obtain the attribution. The default 
            implementation of this method simply returns ``activation``.
        """
        return activation

    def _assert_cut_contains_only_one_tensor(self, x):
        if isinstance(x, list):
            raise DoiCutSupportError(
                '\n\n'
                'Cut provided to distribution of interest was comprised of '
                'multiple tensors, but `{}` is only defined for cuts comprised '
                'of a single tensor (received a list of {} tensors).\n'
                '\n'
                'Either (1) select a slice where the `to_cut` corresponds to a '
                'single tensor, or (2) implement/use a `DoI` object that '
                'supports lists of tensors, i.e., where the parameter, `z`, to '
                '`__call__` is expected/allowed to be a list of {} tensors.'.
                format(self.__class__.__name__, len(x), len(x))
            )

        elif not (isinstance(x, np.ndarray) or get_backend().is_tensor(x)):
            raise ValueError(
                '`{}` expected to receive an instance of `Tensor` or '
                '`np.ndarray`, but received an instance of {}'.format(
                    self.__class__.__name__, type(x)
                )
            )


class PointDoi(DoI):
    """
    Distribution that puts all probability mass on a single point.
    """

    def __init__(self, cut: Cut = None):
        """"Initialize PointDoI

        Parameters:
            cut (Cut, optional): 
                The Cut in which the DoI will be applied. If `None`, the DoI will be
                applied to the input. otherwise, the distribution should be applied
                to the latent space defined by the cut. 
        """
        super(PointDoi, self).__init__(cut)

<<<<<<< HEAD
    def __call__(self,
                 z,
                 *,
                 model_inputs: Optional[ModelInputs] = None) -> List[ArgsLike]:
=======
    def __call__(
        self,
        z: DataLike,
        *,
        model_inputs: Optional[ModelInputs] = None
    ) -> List[DataLike]:
>>>>>>> b28c4385

        return [z]


class LinearDoi(DoI):
    """
    Distribution representing the linear interpolation between a baseline and 
    the given point. Used by Integrated Gradients.
    """

    def __init__(
        self,
        baseline: BaselineLike = None,
        resolution: int = 10,
        *,
        cut: Cut = None,
    ):
        """
        The DoI for point, `z`, will be a uniform distribution over the points
        on the line segment connecting `z` to `baseline`, approximated by a
        sample of `resolution` points equally spaced along this segment.

        Parameters:
            cut (Cut, optional, from DoI): 
                The Cut in which the DoI will be applied. If `None`, the DoI
                will be applied to the input. otherwise, the distribution should
                be applied to the latent space defined by the cut. 
            baseline (optional)
                The baseline to interpolate from. Must be same shape as the
                space the distribution acts over, i.e., the shape of the points,
                `z`, eventually passed to `__call__`. If `cut` is `None`, this
                must be the same shape as the input, otherwise this must be the
                same shape as the latent space defined by the cut. If `None` is
                given, `baseline` will be the zero vector in the appropriate
                shape. If the baseline is callable, it is expected to return the
                `baseline`, given `z` and optional model arguments.
            resolution (int):
                Number of points returned by each call to this DoI. A higher
                resolution is more computationally expensive, but gives a better
                approximation of the DoI this object mathematically represents.
        """
        super(LinearDoi, self).__init__(cut)
        self._baseline = baseline
        self._resolution = resolution

    @property
<<<<<<< HEAD
    def baseline(self) -> ArgsLike:
=======
    def baseline(self) -> BaselineLike:
>>>>>>> b28c4385
        return self._baseline

    @property
    def resolution(self) -> int:
        return self._resolution

    def __call__(
<<<<<<< HEAD
            self,
            z: ArgsLike,
            *,
            model_inputs: Optional[ModelInputs] = None) -> List[ArgsLike]:
=======
        self,
        z: DataLike,
        *,
        model_inputs: Optional[ModelInputs] = None
    ) -> List[DataLike]:
>>>>>>> b28c4385

        if isinstance(z, DATA_CONTAINER_TYPE) and len(z) == 1:
            z = z[0]

        self._assert_cut_contains_only_one_tensor(z)

        baseline = self._compute_baseline(z, model_inputs=model_inputs)

        r = 1. if self._resolution is 1 else self._resolution - 1.

        return [
            (1. - i / r) * z + i / r * baseline
            for i in range(self._resolution)
        ]

    def get_activation_multiplier(
<<<<<<< HEAD
            self,
            activation: ArgsLike,
            *,
            model_inputs: Optional[ModelInputs] = None) -> ArgsLike:
=======
        self,
        activation: DataLike,
        *,
        model_inputs: Optional[ModelInputs] = None
    ) -> DataLike:
>>>>>>> b28c4385
        """
        Returns a term to multiply the gradient by to convert from "*influence 
        space*" to "*attribution space*". Conceptually, "influence space"
        corresponds to the potential effect of a slight increase in each 
        feature, while "attribution space" corresponds to an approximation of
        the net marginal contribution to the quantity of interest of each 
        feature.

        Parameters:
            activation:
                The activation of the layer the DoI is applied to.

        Returns:
            The activation adjusted by the baseline passed to the constructor.
        """

        baseline = self._compute_baseline(activation, model_inputs=model_inputs)

        return (activation if baseline is None else activation - baseline)

    def _compute_baseline(
<<<<<<< HEAD
            self,
            z: ArgsLike,
            *,
            model_inputs: Optional[ModelInputs] = None) -> ArgsLike:
=======
        self,
        z: DataLike,
        *,
        model_inputs: Optional[ModelInputs] = None
    ) -> DataLike:
>>>>>>> b28c4385

        B = get_backend()

        _baseline = self.baseline

        if isinstance(_baseline, Callable):
            if accepts_model_inputs(_baseline):
                _baseline = _baseline(z, model_inputs=model_inputs)
            else:
                _baseline = _baseline(z)

        if _baseline is None:
            _baseline = B.zeros_like(z)

        if B.is_tensor(z) and not B.is_tensor(_baseline):
            _baseline = B.as_tensor(_baseline)

        if not B.is_tensor(z) and B.is_tensor(_baseline):
            _baseline = B.as_array(_baseline)

        return _baseline


class GaussianDoi(DoI):
    """
    Distribution representing a Gaussian ball around the point. Used by Smooth
    Gradients.
    """

    def __init__(self, var: float, resolution: int, cut: Cut = None):
        """
        Parameters:
            var:
                The variance of the Gaussian noise to be added around the point.

            resolution:
                Number of samples returned by each call to this DoI.
            cut (Cut, optional): 
                The Cut in which the DoI will be applied. If `None`, the DoI will be
                applied to the input. otherwise, the distribution should be applied
                to the latent space defined by the cut. 
        """
        super(GaussianDoi, self).__init__(cut)
        self._var = var
        self._resolution = resolution

<<<<<<< HEAD
    def __call__(self, z: ArgsLike) -> List[ArgsLike]:
=======
    def __call__(self, z: DataLike) -> List[DataLike]:
>>>>>>> b28c4385
        B = get_backend()
        self._assert_cut_contains_only_one_tensor(z)

        if B.is_tensor(z):
            # Tensor implementation.
            return [
                z + B.random_normal_like(z, var=self._var)
                for _ in range(self._resolution)
            ]

        else:
            # Array implementation.
            return [
                z + np.random.normal(0., np.sqrt(self._var), z.shape)
                for _ in range(self._resolution)
            ]<|MERGE_RESOLUTION|>--- conflicted
+++ resolved
@@ -14,17 +14,11 @@
 
 from trulens.nn.backend import get_backend
 from trulens.nn.slices import Cut
-<<<<<<< HEAD
-from trulens.utils.typing import (
-    DATA_CONTAINER_TYPE, ArgsLike, BaselineLike, ModelInputs,
-    accepts_model_inputs)
-=======
 from trulens.utils.typing import accepts_model_inputs
 from trulens.utils.typing import BaselineLike
 from trulens.utils.typing import DATA_CONTAINER_TYPE
 from trulens.utils.typing import DataLike
 from trulens.utils.typing import ModelInputs
->>>>>>> b28c4385
 
 
 class DoiCutSupportError(ValueError):
@@ -55,18 +49,11 @@
 
     @abstractmethod
     def __call__(
-<<<<<<< HEAD
-            self,
-            z: ArgsLike,
-            *,
-            model_inputs: Optional[ModelInputs] = None) -> List[ArgsLike]:
-=======
         self,
         z: DataLike,
         *,
         model_inputs: Optional[ModelInputs] = None
     ) -> List[DataLike]:
->>>>>>> b28c4385
         """
         Computes the distribution of interest from an initial point.
 
@@ -96,18 +83,11 @@
         return self._cut
 
     def get_activation_multiplier(
-<<<<<<< HEAD
-            self,
-            activation: ArgsLike,
-            *,
-            model_inputs: Optional[ModelInputs] = None) -> ArgsLike:
-=======
         self,
         activation: DataLike,
         *,
         model_inputs: Optional[ModelInputs] = None
     ) -> DataLike:
->>>>>>> b28c4385
         """
         Returns a term to multiply the gradient by to convert from "*influence 
         space*" to "*attribution space*". Conceptually, "influence space"
@@ -170,19 +150,12 @@
         """
         super(PointDoi, self).__init__(cut)
 
-<<<<<<< HEAD
-    def __call__(self,
-                 z,
-                 *,
-                 model_inputs: Optional[ModelInputs] = None) -> List[ArgsLike]:
-=======
     def __call__(
         self,
         z: DataLike,
         *,
         model_inputs: Optional[ModelInputs] = None
     ) -> List[DataLike]:
->>>>>>> b28c4385
 
         return [z]
 
@@ -229,11 +202,7 @@
         self._resolution = resolution
 
     @property
-<<<<<<< HEAD
-    def baseline(self) -> ArgsLike:
-=======
     def baseline(self) -> BaselineLike:
->>>>>>> b28c4385
         return self._baseline
 
     @property
@@ -241,18 +210,11 @@
         return self._resolution
 
     def __call__(
-<<<<<<< HEAD
-            self,
-            z: ArgsLike,
-            *,
-            model_inputs: Optional[ModelInputs] = None) -> List[ArgsLike]:
-=======
         self,
         z: DataLike,
         *,
         model_inputs: Optional[ModelInputs] = None
     ) -> List[DataLike]:
->>>>>>> b28c4385
 
         if isinstance(z, DATA_CONTAINER_TYPE) and len(z) == 1:
             z = z[0]
@@ -269,18 +231,11 @@
         ]
 
     def get_activation_multiplier(
-<<<<<<< HEAD
-            self,
-            activation: ArgsLike,
-            *,
-            model_inputs: Optional[ModelInputs] = None) -> ArgsLike:
-=======
         self,
         activation: DataLike,
         *,
         model_inputs: Optional[ModelInputs] = None
     ) -> DataLike:
->>>>>>> b28c4385
         """
         Returns a term to multiply the gradient by to convert from "*influence 
         space*" to "*attribution space*". Conceptually, "influence space"
@@ -302,18 +257,11 @@
         return (activation if baseline is None else activation - baseline)
 
     def _compute_baseline(
-<<<<<<< HEAD
-            self,
-            z: ArgsLike,
-            *,
-            model_inputs: Optional[ModelInputs] = None) -> ArgsLike:
-=======
         self,
         z: DataLike,
         *,
         model_inputs: Optional[ModelInputs] = None
     ) -> DataLike:
->>>>>>> b28c4385
 
         B = get_backend()
 
@@ -360,11 +308,7 @@
         self._var = var
         self._resolution = resolution
 
-<<<<<<< HEAD
-    def __call__(self, z: ArgsLike) -> List[ArgsLike]:
-=======
     def __call__(self, z: DataLike) -> List[DataLike]:
->>>>>>> b28c4385
         B = get_backend()
         self._assert_cut_contains_only_one_tensor(z)
 
