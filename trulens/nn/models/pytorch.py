--- conflicted
+++ resolved
@@ -323,17 +323,12 @@
             model_inputs.foreach(enable_grad)
 
         # Set up the intervention hookfn if we are starting from an intermediate
-<<<<<<< HEAD
         # layer. These hooks replace the activations of the model at doi_cut
         # with what is given by intervention. This can cause some confusion as
         # it may appear that a model is evaluated on the wrong inputs (which are
         # then fixed by these hooks). Need a good way to present this to the
         # user.
 
-=======
-        # layer.
-        # TODO: generalize the condition to include Cut objects that start at the beginning. Until then, clone the model args to avoid mutations (see MLNN-229)
->>>>>>> 41fe9299
         if not isinstance(doi_cut, InputCut):
             # Interventions only allowed onto one layer (see FIXME below.)
 
