from collections import OrderedDict
from functools import partial
from logging import LogRecord
from typing import Dict, List, Optional, Tuple, Union

import numpy as np
import torch

from trulens.nn.backend import get_backend
from trulens.nn.backend.pytorch_backend import pytorch
from trulens.nn.backend.pytorch_backend.pytorch import Tensor, grace
from trulens.nn.models._model_base import ModelWrapper
from trulens.nn.quantities import QoI
from trulens.nn.slices import Cut
from trulens.nn.slices import InputCut
from trulens.nn.slices import LogitCut
from trulens.nn.slices import OutputCut
from trulens.utils import tru_logger
from trulens.utils.typing import ArgsLike
from trulens.utils.typing import as_args
from trulens.utils.typing import DATA_CONTAINER_TYPE
from trulens.utils.typing import DataLike
from trulens.utils.typing import InterventionLike
from trulens.utils.typing import ModelInputs


class PytorchModelWrapper(ModelWrapper):
    """
    Model wrapper that exposes the internal components
    of Pytorch nn.Module objects.
    """

    def __init__(
        self,
        model,
        input_shape,
        input_dtype=torch.float32,
        logit_layer=None,
        device=None
    ):
        """
        __init__ Constructor

        Parameters
        ----------
        model : pytorch.nn.Module
            Pytorch model implemented as nn.Module
        input_shape: tuple
            The shape of the input without the batch dimension.
        input_dtype: torch.dtype
            The dtype of the input.
        logit_layer: str
            The name of the logit layer. If not supplied, it will assume any 
            layer named 'logits' is the logit layer.
        device : string, optional
            device on which to run model, by default None
        """
        if input_dtype is None:
            tru_logger.debug(
                "Input dtype was not passed in. Defaulting to `torch.float32`."
            )
            input_dtype = torch.float32
        if input_shape is None:
            raise ValueError(
                'pytorch model wrapper must pass the input_shape parameter'
            )
        model.eval()

        if device is None:
            device = pytorch.get_default_device()

        pytorch.set_default_device(device)
        self.device = device
        model.to(self.device)

        self._model = model
        self._input_shape = input_shape
        self._input_dtype = input_dtype
        self._logit_layer = logit_layer

        layers = OrderedDict(PytorchModelWrapper._get_model_layers(model))
        self._layers = layers
        self._layernames = list(layers.keys())
        self._tensors = list(layers.values())

        if len(self._tensors) == 0:
            tru_logger.warn(
                "model has no visible components, you will not be able to specify cuts"
            )

        # Check to see if this model outputs probits or logits.
        if len(self._tensors) > 0 and isinstance(self._tensors[-1],
                                                 torch.nn.Softmax):
            self._gives_logits = False
        else:
            self._gives_logits = True

    def print_layer_names(self):
        for name in self._layernames:
            print(f'\'{name}\':\t{self._layers[name]}')

    @staticmethod
    def _get_model_layers(model):
        """
        _get_model_layers Internal method to get layers from Pytorch module

        Parameters
        ----------
        model : pytorch.nn.Module
            Target model

        Returns
        -------
        list of (name, module) tuples
            Obtained by recursively calling get_named_children()
        """
        r_layers = []
        for name, mod in model.named_children():
            if len(list(mod.named_children())) == 0:
                r_layers.append((name, mod))
            else:
                cr_layers = PytorchModelWrapper._get_model_layers(mod)
                for cr_layer_name, cr_layer_mod in cr_layers:
                    r_layers.append(
                        ('{}_{}'.format(name, cr_layer_name), cr_layer_mod)
                    )
        return r_layers

    def _get_layer(self, name):
        """
        get_layer Return identified layer

        Parameters
        ----------
        name : int or string
            If given as int, return layer at that index. If given
            as a string, return the layer with the corresponding name.

        Returns
        -------
        pytorch.nn.Module
            Layer obtained from model's named_children method.

        Raises
        ------
        ValueError
            No layer with given name identifier
        ValueError
            Layer index out of bounds
        """
        if isinstance(name, str):
            if not name in self._layernames:
                raise ValueError('no such layer tensor:', name)
            return self._layers[name]
        elif isinstance(name, int):
            if len(self._layers) <= name:
                raise ValueError('layer index out of bounds:', name)
            return self._layers[self._layernames[name]]
        elif isinstance(name, DATA_CONTAINER_TYPE):
            return [self._get_layer(n) for n in name]
        else:
            return name

    def _add_cut_name_and_anchor(self, cut, names_and_anchors):
        if isinstance(cut, LogitCut):
            names_and_anchors.append(
                (
                    'logits' if self._logit_layer is None else
                    self._logit_layer, cut.anchor
                )
            )

        elif isinstance(cut.name, DATA_CONTAINER_TYPE):
            for name in cut.name:
                names_and_anchors.append((name, cut.anchor))

        elif not (isinstance(cut, OutputCut) or isinstance(cut, InputCut)):
            names_and_anchors.append((cut.name, cut.anchor))

    def _extract_outputs_from_hooks(
        self, cut, hooks, output, model_inputs, return_tensor
    ):

        B = get_backend()

        return_output = None

        if isinstance(cut, OutputCut):
            return_output = output

        elif isinstance(cut, InputCut):
            # TODO(piotrm): Figure out whether kwarg order is consistent.
            return_output = tuple(model_inputs.args
                                 ) + tuple(model_inputs.kwargs.values())

        elif isinstance(cut, LogitCut):
            return_output = hooks['logits' if self.
                                  _logit_layer is None else self._logit_layer]

        elif isinstance(cut.name, DATA_CONTAINER_TYPE):
            return_output = [hooks[name] for name in cut.name]

        else:
            return_output = hooks[cut.name]

        return_output = ModelWrapper._flatten(return_output)

        if return_tensor:
            return return_output
        else:
            return ModelWrapper._nested_apply(return_output, B.as_array)

    def _to_tensor(self, x):
        # Convert `x` to a tensor on `self.device`. Note that layer input can be
        # a nested DATA_CONTAINER_TYPE.
        B = get_backend()
        if isinstance(x, np.ndarray) or (len(x) > 0 and
                                         isinstance(x[0], np.ndarray)):
            x = ModelWrapper._nested_apply(
                x, partial(B.as_tensor, device=self.device)
            )

        elif isinstance(x, DATA_CONTAINER_TYPE):
            x = [self._to_tensor(x_i) for x_i in x]

        else:
            x = ModelWrapper._nested_apply(x, lambda x: x.to(self.device))

        return x

    def fprop(
        self,
        model_args: ArgsLike,
        model_kwargs: Dict[str, DataLike] = {},
        doi_cut: Optional[Cut] = None,
        to_cut: Optional[Cut] = None,
        attribution_cut: Optional[Cut] = None,
        intervention: InterventionLike = None,
        return_tensor: bool = False,
        input_timestep: Optional[int] = None
    ) -> Union[List[Tensor], List[np.ndarray]]:
        """
        fprop Forward propagate the model.

        Parameters
        ----------
        model_args, model_kwargs: 
            The args and kwargs given to the call method of a model. This should
            represent the instances to obtain attributions for, assumed to be a
            *batched* input. if `self.model` supports evaluation on *data
            tensors*, the appropriate tensor type may be used (e.g., Pytorch
            models may accept Pytorch tensors in additon to `np.ndarray`s). The
            shape of the inputs must match the input shape of `self.model`. 
        doi_cut: Cut, optional
            The Cut from which to begin propagation. The shape of `intervention`
            must match the input shape of this layer. This is usually used to
            apply distributions of interest (DoI)
        to_cut : Cut, optional
            The Cut to return output activation tensors for. If `None`, assumed
            to be just the final layer. By default None
        attribution_cut : Cut, optional
            An Cut to return activation tensors for. If `None` attributions
            layer output is not returned.
        intervention : ArgsLike (for non-InputCut DoIs) or
            ModelInputs (for InputCut DoIs) Tensor(s) to propagate through the
            model. If an intervention is ArgsLike for InputCut, we assume there
            are no kwargs.
        input_timestep: int, optional
            Timestep to apply to the DoI if using an RNN

        Returns
        -------
        (list of backend.Tensor or list of np.ndarray)
            A list of output activations are returned, keeping the same type as
            the input. If `attribution_cut` is supplied, also return the cut
            activations.
        """

        B = get_backend()

        doi_cut, to_cut, intervention, model_inputs = ModelWrapper._fprop_defaults(
            self,
            model_args=model_args,
            model_kwargs=model_kwargs,
            doi_cut=doi_cut,
            to_cut=to_cut,
            intervention=intervention
        )

        model_inputs = model_inputs.map(self._to_tensor)
        intervention = intervention.map(self._to_tensor)

        if isinstance(doi_cut, InputCut):
            # all of the necessary logic here has been factored out into
            # _fprop_defaults
            pass

        else:  # doi_cut != InputCut
            # Tile model inputs so that batch dim at cut matches intervention
            # batch dim.

            expected_dim = model_inputs.first().shape[0]
            doi_resolution = int(intervention.first().shape[0] // expected_dim)

            def tile_val(val):
                """Tile the given value if expected_dim matches val's first
                dimension. Otherwise return original val unchanged."""

                if val.shape[0] != expected_dim:
                    tru_logger.warn(
                        f"Value {val} of shape {val.shape} is assumed to not be "
                        f"batchable due to its shape not matching prior batchable "
                        f"inputs of shape ({expected_dim},...). If this is "
                        f"incorrect, make sure its first dimension matches prior "
                        f"batchable inputs."
                    )
                    return val

                tile_shape = [1 for _ in range(len(val.shape))]
                tile_shape[0] = doi_resolution
                repeat_shape = tuple(tile_shape)

                with grace(device=self.device):
                    # likely place where memory issues might arise

                    if isinstance(val, np.ndarray):
                        return np.tile(val, repeat_shape)
                    elif torch.is_tensor(val):
                        return val.repeat(repeat_shape)
                    else:
                        raise ValueError(
                            f"unhandled tensor type {val.__class__.__name__}"
                        )

            # tile args and kwargs if necessary
            model_inputs = model_inputs.map(tile_val)

        if attribution_cut is not None:
            # Specify that we want to preserve gradient information.

            def enable_grad(t: torch.Tensor):
                if torch.is_floating_point(t):
                    t.requires_grad_(True)
                else:
                    if isinstance(attribution_cut, InputCut):
                        raise ValueError(
                            f"Requested tensors for attribution_cut=InputCut() but it contains a non-differentiable tensor of type {t.dtype}. You may need to provide an attribution_cut further down in the model where floating-point values first arise."
                        )
                    else:
                        # Could be a warning here but then we'd see a lot of warnings in NLP models.
                        pass

            intervention.foreach(lambda v: v.requires_grad_(True))
            model_inputs.foreach(enable_grad)

        # Set up the intervention hookfn if we are starting from an intermediate
        # layer.

        if not isinstance(doi_cut, InputCut):
            # Interventions only allowed onto one layer (see FIXME below.)
            assert len(intervention) == 1

            # Define the hookfn.
            counter = 0

            def intervene_hookfn(self, inpt, outpt):
                nonlocal counter

                if input_timestep is None or input_timestep == counter:
                    # FIXME: generalize to multi-input layers. Currently can
                    #   only intervene on one layer.
                    inpt = inpt[0] if len(inpt) == 1 else inpt
                    if doi_cut.anchor == 'in':
                        ModelWrapper._nested_assign(inpt, intervention.first())
                    else:
                        ModelWrapper._nested_assign(outpt, intervention.first())

                counter += 1

            # Register according to the anchor.
            if doi_cut.anchor == 'in':
                in_handle = (
                    self._get_layer(doi_cut.name).register_forward_pre_hook(
                        partial(intervene_hookfn, outpt=None)
                    )
                )
            else:
                in_handle = (
                    self._get_layer(doi_cut.name
                                   ).register_forward_hook(intervene_hookfn)
                )

        # Collect the names and anchors of the layers we want to return.
        names_and_anchors = []

        self._add_cut_name_and_anchor(to_cut, names_and_anchors)

        if attribution_cut:
            self._add_cut_name_and_anchor(attribution_cut, names_and_anchors)

        # Create hookfns to extract the results from the specified layers.
        hooks = {}

        def get_hookfn(layer_name, anchor):

            def hookfn(self, inpt, outpt):
                nonlocal hooks, layer_name, anchor

                # FIXME: generalize to multi-input layers
                inpt = inpt[0] if len(inpt) == 1 else inpt

                if return_tensor:
                    if anchor == 'in':
                        hooks[layer_name] = inpt
                    else:
                        # FIXME : will not work for multibranch outputs
                        # needed to ignore hidden states of RNNs
                        outpt = outpt[0] if isinstance(outpt, tuple) else outpt
                        hooks[layer_name] = outpt

                else:
                    if anchor == 'in':
                        hooks[layer_name] = ModelWrapper._nested_apply(
                            inpt, B.as_array
                        )
                    else:
                        outpt = outpt[0] if isinstance(outpt, tuple) else outpt
                        hooks[layer_name] = ModelWrapper._nested_apply(
                            outpt, B.as_array
                        )

            return hookfn

        handles = [
            self._get_layer(name).register_forward_hook(
                get_hookfn(name, anchor)
            ) for name, anchor in names_and_anchors if name is not None
        ]

<<<<<<< HEAD
        with grace(device=self.device):
            # Run the network.
            print("model_inputs=", model_inputs)
            output = model_inputs.call_on(self._model)
=======
        # Run the network.
        self._model.eval()  # needed for determinism sometimes
        output = model_inputs.call_on(self._model)
>>>>>>> 494ecff6

        if isinstance(output, tuple):
            output = output[0]

        if not isinstance(doi_cut, InputCut):
            # Clean up in handle.
            in_handle.remove()

        # Clean up out handles.
        for handle in handles:
            handle.remove()

        extract_args = dict(
            hooks=hooks,
            output=output,
            model_inputs=model_inputs,
            return_tensor=return_tensor
        )

        if attribution_cut:
            return [
                self._extract_outputs_from_hooks(cut=to_cut, **extract_args),
                self._extract_outputs_from_hooks(
                    cut=attribution_cut, **extract_args
                )
            ]
        else:
            return self._extract_outputs_from_hooks(cut=to_cut, **extract_args)

    def qoi_bprop(
        self,
        qoi: QoI,
        model_args: ArgsLike,
        model_kwargs: Dict[str, DataLike] = {},
        doi_cut: Optional[Cut] = None,
        to_cut: Optional[Cut] = None,
        attribution_cut: Optional[Cut] = None,
        intervention: InterventionLike = None
    ):
        """
        qoi_bprop Run the model from the from_layer to the qoi layer
            and give the gradients w.r.t `attribution_cut`

        Parameters
        ----------
        qoi: a Quantity of Interest
            This method will accumulate all gradients of the qoi w.r.t
            `attribution_cut`.
        model_args, model_kwargs: 
            The args and kwargs given to the call method of a model. This should
            represent the instances to obtain attributions for, assumed to be a
            *batched* input. if `self.model` supports evaluation on *data
            tensors*, the  appropriate tensor type may be used (e.g., Pytorch
            models may accept Pytorch tensors in additon to `np.ndarray`s). The
            shape of the inputs must match the input shape of `self.model`. 
        doi_cut: Cut, 
            if `doi_cut` is None, this refers to the InputCut. Cut from which to
            begin propagation. The shape of `intervention` must match the output
            shape of this layer.
        attribution_cut: Cut, optional
            if `attribution_cut` is None, this refers to the InputCut. The Cut
            in which attribution will be calculated. This is generally taken
            from the attribution slyce's attribution_cut.
        to_cut: Cut, optional
            if `to_cut` is None, this refers to the OutputCut. The Cut in which
            qoi will be calculated. This is generally taken from the attribution
            slyce's to_cut.
        intervention: InterventionLike
            Input tensor to propagate through the model. If an np.array, will be
            converted to a tensor on the same device as the model.

        Returns
        -------
        (backend.Tensor or np.ndarray)
            the gradients of `qoi` w.r.t. `attribution_cut`, keeping same type
            as the input.
        """
        B = get_backend()

        doi_cut, to_cut, attribution_cut = self._qoi_bprop_defaults(
            doi_cut=doi_cut, to_cut=to_cut, attribution_cut=attribution_cut
        )

        y, zs = self.fprop(
            model_args=model_args,
            model_kwargs=model_kwargs,
            doi_cut=doi_cut,
            to_cut=to_cut,
            attribution_cut=attribution_cut,
            intervention=intervention,
            return_tensor=True
        )

        y = to_cut.access_layer(y)
        grads_list = []

        def scalarize(t: torch.Tensor) -> torch.tensor:
            if len(t.shape) > 1 and np.array(t.shape).prod() != 1:
                # Adding warning here only if there is more than 1 dimension
                # being summed. If there is only 1 dim, its likely the batching
                # dimension so sum there is probably expected.
                tru_logger.warn(
                    f"Attribution tensor is not scalar (it is of shape {t.shape} and will be summed. This may not be your intention."
                )

            return B.sum(t)

<<<<<<< HEAD
        for z in zs:
            z_flat = ModelWrapper._flatten(z)
            qoi_out = qoi(y)

            # TODO(piotrm): this sum is a source of much bugs for me when using
            # attributions. If one wants a specific QoI, the sum hides the bugs
            # in the definition of that QoI. It might be better to give an error
            # when QoI is not a scalar.
            with grace(device=self.device):
                # Common place where memory issues arise.

                grads_flat = [
                    B.gradient(scalarize(q), z_flat) for q in qoi_out
                ] if isinstance(qoi_out, DATA_CONTAINER_TYPE) else B.gradient(scalarize(qoi_out), z_flat)

            grads = [
                ModelWrapper._unflatten(g, z, count=[0]) for g in grads_flat
            ] if isinstance(qoi_out,
                            DATA_CONTAINER_TYPE) else ModelWrapper._unflatten(
                                grads_flat, z, count=[0]
                            )

            grads = [attribution_cut.access_layer(g) for g in grads
                    ] if isinstance(qoi_out, DATA_CONTAINER_TYPE
                                   ) else attribution_cut.access_layer(grads)

            grads = [B.as_array(g) for g in grads
                    ] if isinstance(qoi_out,
                                    DATA_CONTAINER_TYPE) else B.as_array(grads)
=======
        try:
            for z in zs:
                z_flat = ModelWrapper._flatten(z)
                qoi_out = qoi(y)

                # TODO(piotrm): this sum is a source of much bugs for me when using
                # attributions. If one wants a specific QoI, the sum hides the bugs
                # in the definition of that QoI. It might be better to give an error
                # when QoI is not a scalar.

                grads_flat = [
                    B.gradient(scalarize(q), z_flat) for q in qoi_out
                ] if isinstance(qoi_out, DATA_CONTAINER_TYPE
                            ) else B.gradient(scalarize(qoi_out), z_flat)

                grads = [
                    ModelWrapper._unflatten(g, z, count=[0]) for g in grads_flat
                ] if isinstance(qoi_out,
                                DATA_CONTAINER_TYPE) else ModelWrapper._unflatten(
                                    grads_flat, z, count=[0]
                                )

                grads = [attribution_cut.access_layer(g) for g in grads
                        ] if isinstance(qoi_out, DATA_CONTAINER_TYPE
                                    ) else attribution_cut.access_layer(grads)

                grads = [B.as_array(g) for g in grads
                        ] if isinstance(qoi_out,
                                        DATA_CONTAINER_TYPE) else B.as_array(grads)

                grads_list.append(grads)
        except RuntimeError as e:
            if "cudnn RNN backward can only be called in training mode" in str(e):
                raise RuntimeError(
                    "Cannot get deterministic gradients from RNN's with cudnn. See more about this issue here: https://github.com/pytorch/captum/issues/564 .\n"
                    "Consider setting 'torch.backends.cudnn.enabled = False' for now."
                )
            raise e
>>>>>>> 494ecff6


        del y  # TODO: garbage collection

        return grads_list
        # NOTE(piotrm): commented out the below to have more consistent output types/shapes
        
        # return grads_list[0] if len(grads_list) == 1 else grads_list

    def probits(self, x):
        """
        probits Return probability outputs of the model

        This method assumes that if the final operation of
        the nn.Module given to the constructor is not
        torch.nn.Softmax, then the model returns logits as-is.

        Parameters
        ----------
        x : backend.Tensor or np.array
            Input point

        Returns
        -------
        backend.Tensor
            If the model is found to return logits (see above),
            then the result is obtained by applying torch.nn.Softmax.
            Otherwise, the model's output is simply returned.
        """
        B = get_backend()
        output = self.fprop(x)
        if self._gives_logits:
            if len(output.shape) > 2:
                return B.softmax(output, axis=-1)
            else:
                return B.sigmoid(output)
        else:
            return output

    def logits(self, x):
        """
        logits Return outputs of model in log space

        This method assumes that if the final operation of
        the nn.Module given to the constructor is not
        torch.nn.Softmax, then the model returns logits as-is.

        Parameters
        ----------
        x : backend.Tensor or np.array
            Input point

        Returns
        -------
        backend.Tensor
            If the model is found to return logits (see above),
            then the result is obtained by fprop.
            Otherwise, the output is obtained by registering a
            callback on the model's penultimate layer prior to
            running fprop.
        """
        if self._gives_logits:
            return self.fprop(x)
        else:
            hook_in = None

            def hookfn(self, input, output):
                nonlocal hook_in
                hook_in = input

            logits = self._layers[-1]
            handle = logits.register_forward_hook(hookfn)
            if isinstance(x, np.ndarray):
                x = torch.Tensor(x)
            self._model(x.to(self.device))
            handle.remove()
            return hook_in<|MERGE_RESOLUTION|>--- conflicted
+++ resolved
@@ -437,16 +437,10 @@
             ) for name, anchor in names_and_anchors if name is not None
         ]
 
-<<<<<<< HEAD
         with grace(device=self.device):
             # Run the network.
-            print("model_inputs=", model_inputs)
+            self._model.eval()  # needed for determinism sometimes
             output = model_inputs.call_on(self._model)
-=======
-        # Run the network.
-        self._model.eval()  # needed for determinism sometimes
-        output = model_inputs.call_on(self._model)
->>>>>>> 494ecff6
 
         if isinstance(output, tuple):
             output = output[0]
@@ -554,37 +548,6 @@
 
             return B.sum(t)
 
-<<<<<<< HEAD
-        for z in zs:
-            z_flat = ModelWrapper._flatten(z)
-            qoi_out = qoi(y)
-
-            # TODO(piotrm): this sum is a source of much bugs for me when using
-            # attributions. If one wants a specific QoI, the sum hides the bugs
-            # in the definition of that QoI. It might be better to give an error
-            # when QoI is not a scalar.
-            with grace(device=self.device):
-                # Common place where memory issues arise.
-
-                grads_flat = [
-                    B.gradient(scalarize(q), z_flat) for q in qoi_out
-                ] if isinstance(qoi_out, DATA_CONTAINER_TYPE) else B.gradient(scalarize(qoi_out), z_flat)
-
-            grads = [
-                ModelWrapper._unflatten(g, z, count=[0]) for g in grads_flat
-            ] if isinstance(qoi_out,
-                            DATA_CONTAINER_TYPE) else ModelWrapper._unflatten(
-                                grads_flat, z, count=[0]
-                            )
-
-            grads = [attribution_cut.access_layer(g) for g in grads
-                    ] if isinstance(qoi_out, DATA_CONTAINER_TYPE
-                                   ) else attribution_cut.access_layer(grads)
-
-            grads = [B.as_array(g) for g in grads
-                    ] if isinstance(qoi_out,
-                                    DATA_CONTAINER_TYPE) else B.as_array(grads)
-=======
         try:
             for z in zs:
                 z_flat = ModelWrapper._flatten(z)
@@ -594,11 +557,12 @@
                 # attributions. If one wants a specific QoI, the sum hides the bugs
                 # in the definition of that QoI. It might be better to give an error
                 # when QoI is not a scalar.
-
-                grads_flat = [
-                    B.gradient(scalarize(q), z_flat) for q in qoi_out
-                ] if isinstance(qoi_out, DATA_CONTAINER_TYPE
-                            ) else B.gradient(scalarize(qoi_out), z_flat)
+                with grace(device=self.device):
+                    # Common place where memory issues arise.
+
+                    grads_flat = [
+                        B.gradient(scalarize(q), z_flat) for q in qoi_out
+                    ] if isinstance(qoi_out, DATA_CONTAINER_TYPE) else B.gradient(scalarize(qoi_out), z_flat)
 
                 grads = [
                     ModelWrapper._unflatten(g, z, count=[0]) for g in grads_flat
@@ -615,7 +579,6 @@
                         ] if isinstance(qoi_out,
                                         DATA_CONTAINER_TYPE) else B.as_array(grads)
 
-                grads_list.append(grads)
         except RuntimeError as e:
             if "cudnn RNN backward can only be called in training mode" in str(e):
                 raise RuntimeError(
@@ -623,7 +586,6 @@
                     "Consider setting 'torch.backends.cudnn.enabled = False' for now."
                 )
             raise e
->>>>>>> 494ecff6
 
 
         del y  # TODO: garbage collection
