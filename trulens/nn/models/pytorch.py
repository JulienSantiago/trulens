from collections import OrderedDict
from functools import partial
from logging import LogRecord
from typing import Dict, List, Optional, Tuple, Union

import numpy as np
import torch

from trulens.nn.backend import get_backend
from trulens.nn.backend.pytorch_backend.pytorch import Tensor
from trulens.nn.models._model_base import ModelWrapper
from trulens.nn.quantities import QoI
<<<<<<< HEAD
from trulens.nn.slices import Cut
from trulens.nn.slices import InputCut
from trulens.nn.slices import LogitCut
from trulens.nn.slices import OutputCut
from trulens.utils import tru_logger
from trulens.utils.typing import ArgsLike
from trulens.utils.typing import as_args
from trulens.utils.typing import DATA_CONTAINER_TYPE
from trulens.utils.typing import DataLike
from trulens.utils.typing import InterventionLike
from trulens.utils.typing import ModelInputs
=======
from trulens.nn.slices import Cut, InputCut, LogitCut, OutputCut
from trulens.utils import tru_logger
from trulens.utils.typing import DATA_CONTAINER_TYPE, ArgsLike, DataLike, InterventionLike, ModelInputs, as_args
>>>>>>> 7c9c95f6


class PytorchModelWrapper(ModelWrapper):
    """
    Model wrapper that exposes the internal components
    of Pytorch nn.Module objects.
    """

    def __init__(
        self,
        model,
        input_shape,
        input_dtype=torch.float32,
        logit_layer=None,
        device=None
    ):
        """
        __init__ Constructor

        Parameters
        ----------
        model : pytorch.nn.Module
            Pytorch model implemented as nn.Module
        input_shape: tuple
            The shape of the input without the batch dimension.
        input_dtype: torch.dtype
            The dtype of the input.
        logit_layer: str
            The name of the logit layer. If not supplied, it will assume any 
            layer named 'logits' is the logit layer.
        device : string, optional
            device on which to run model, by default None
        """
        if input_dtype is None:
            tru_logger.debug(
                "Input dtype was not passed in. Defaulting to `torch.float32`."
            )
            input_dtype = torch.float32
        if input_shape is None:
            raise ValueError(
                'pytorch model wrapper must pass the input_shape parameter'
            )
        model.eval()
        if device is None:
            self.device = torch.device(
                "cuda:0" if torch.cuda.is_available() else "cpu"
            )
        else:
            self.device = device
        model.to(self.device)
        self._model = model
        self._input_shape = input_shape
        self._input_dtype = input_dtype
        self._logit_layer = logit_layer

        layers = OrderedDict(PytorchModelWrapper._get_model_layers(model))
        self._layers = layers
        self._layernames = list(layers.keys())
        self._tensors = list(layers.values())

        if len(self._tensors) == 0:
            tru_logger.warn(
                "model has no visible components, you will not be able to specify cuts"
            )

        # Check to see if this model outputs probits or logits.
        if len(self._tensors) > 0 and isinstance(self._tensors[-1],
                                                 torch.nn.Softmax):
            self._gives_logits = False
        else:
            self._gives_logits = True

    def print_layer_names(self):
        for name in self._layernames:
            print(f'\'{name}\':\t{self._layers[name]}')

    @staticmethod
    def _get_model_layers(model):
        """
        _get_model_layers Internal method to get layers from Pytorch module

        Parameters
        ----------
        model : pytorch.nn.Module
            Target model

        Returns
        -------
        list of (name, module) tuples
            Obtained by recursively calling get_named_children()
        """
        r_layers = []
        for name, mod in model.named_children():
            if len(list(mod.named_children())) == 0:
                r_layers.append((name, mod))
            else:
                cr_layers = PytorchModelWrapper._get_model_layers(mod)
                for cr_layer_name, cr_layer_mod in cr_layers:
                    r_layers.append(
                        ('{}_{}'.format(name, cr_layer_name), cr_layer_mod)
                    )
        return r_layers

    def _get_layer(self, name):
        """
        get_layer Return identified layer

        Parameters
        ----------
        name : int or string
            If given as int, return layer at that index. If given
            as a string, return the layer with the corresponding name.

        Returns
        -------
        pytorch.nn.Module
            Layer obtained from model's named_children method.

        Raises
        ------
        ValueError
            No layer with given name identifier
        ValueError
            Layer index out of bounds
        """
        if isinstance(name, str):
            if not name in self._layernames:
                raise ValueError('no such layer tensor:', name)
            return self._layers[name]
        elif isinstance(name, int):
            if len(self._layers) <= name:
                raise ValueError('layer index out of bounds:', name)
            return self._layers[self._layernames[name]]
        elif isinstance(name, DATA_CONTAINER_TYPE):
            return [self._get_layer(n) for n in name]
        else:
            return name

    def _add_cut_name_and_anchor(self, cut, names_and_anchors):
        if isinstance(cut, LogitCut):
            names_and_anchors.append(
                (
                    'logits' if self._logit_layer is None else
                    self._logit_layer, cut.anchor
                )
            )

        elif isinstance(cut.name, DATA_CONTAINER_TYPE):
            for name in cut.name:
                names_and_anchors.append((name, cut.anchor))

        elif not (isinstance(cut, OutputCut) or isinstance(cut, InputCut)):
            names_and_anchors.append((cut.name, cut.anchor))

    def _extract_outputs_from_hooks(
<<<<<<< HEAD
        self, cut, hooks, output, model_inputs, return_tensor
    ):
=======
            self, cut, hooks, output, model_inputs, return_tensor):
>>>>>>> 7c9c95f6

        B = get_backend()

        return_output = None

        if isinstance(cut, OutputCut):
            return_output = output

        elif isinstance(cut, InputCut):
            # TODO(piotrm): Figure out whether kwarg order is consistent.
<<<<<<< HEAD
            return_output = tuple(model_inputs.args
                                 ) + tuple(model_inputs.kwargs.values())
=======
            return_output = tuple(model_inputs.args) + tuple(
                model_inputs.kwargs.values())
>>>>>>> 7c9c95f6

        elif isinstance(cut, LogitCut):
            return_output = hooks['logits' if self.
                                  _logit_layer is None else self._logit_layer]

        elif isinstance(cut.name, DATA_CONTAINER_TYPE):
            return_output = [hooks[name] for name in cut.name]

        else:
            return_output = hooks[cut.name]

        return_output = ModelWrapper._flatten(return_output)

        if return_tensor:
            return return_output
        else:
            return ModelWrapper._nested_apply(return_output, B.as_array)

    def _to_tensor(self, x):
        # Convert `x` to a tensor on `self.device`. Note that layer input can be
        # a nested DATA_CONTAINER_TYPE.
        B = get_backend()
        if isinstance(x, np.ndarray) or (len(x) > 0 and
                                         isinstance(x[0], np.ndarray)):
            x = ModelWrapper._nested_apply(
                x, partial(B.as_tensor, device=self.device)
            )

        elif isinstance(x, DATA_CONTAINER_TYPE):
            x = [self._to_tensor(x_i) for x_i in x]

        else:
            x = ModelWrapper._nested_apply(x, lambda x: x.to(self.device))

        return x

    def fprop(
        self,
        model_args: ArgsLike,
        model_kwargs: Dict[str, DataLike] = {},
        doi_cut: Optional[Cut] = None,
        to_cut: Optional[Cut] = None,
        attribution_cut: Optional[Cut] = None,
        intervention: InterventionLike = None,
        return_tensor: bool = False,
        input_timestep: Optional[int] = None
    ) -> Union[List[Tensor], List[np.ndarray]]:
        """
        fprop Forward propagate the model.

        Parameters
        ----------
        model_args, model_kwargs: 
            The args and kwargs given to the call method of a model. This should
            represent the instances to obtain attributions for, assumed to be a
            *batched* input. if `self.model` supports evaluation on *data
            tensors*, the appropriate tensor type may be used (e.g., Pytorch
            models may accept Pytorch tensors in additon to `np.ndarray`s). The
            shape of the inputs must match the input shape of `self.model`. 
        doi_cut: Cut, optional
            The Cut from which to begin propagation. The shape of `intervention`
            must match the input shape of this layer. This is usually used to
            apply distributions of interest (DoI)
        to_cut : Cut, optional
            The Cut to return output activation tensors for. If `None`, assumed
            to be just the final layer. By default None
        attribution_cut : Cut, optional
            An Cut to return activation tensors for. If `None` attributions
            layer output is not returned.
        intervention : ArgsLike (for non-InputCut DoIs) or
            ModelInputs (for InputCut DoIs) Tensor(s) to propagate through the
            model. If an intervention is ArgsLike for InputCut, we assume there
            are no kwargs.
        input_timestep: int, optional
            Timestep to apply to the DoI if using an RNN

        Returns
        -------
        (list of backend.Tensor or list of np.ndarray)
            A list of output activations are returned, keeping the same type as
            the input. If `attribution_cut` is supplied, also return the cut
            activations.
        """

        B = get_backend()

        doi_cut, to_cut, intervention, model_inputs = ModelWrapper._fprop_defaults(
            self,
            model_args=model_args,
            model_kwargs=model_kwargs,
            doi_cut=doi_cut,
            to_cut=to_cut,
<<<<<<< HEAD
            intervention=intervention
        )
=======
            intervention=intervention)
>>>>>>> 7c9c95f6

        model_inputs = model_inputs.map(self._to_tensor)
        intervention = intervention.map(self._to_tensor)

        if isinstance(doi_cut, InputCut):
            # all of the necessary logic here has been factored out into
            # _fprop_defaults
            pass

        else:  # doi_cut != InputCut
            # Tile model inputs so that batch dim at cut matches intervention
            # batch dim.

            expected_dim = model_inputs.first().shape[0]
            doi_resolution = int(intervention.first().shape[0] // expected_dim)

            def tile_val(val):
                """Tile the given value if expected_dim matches val's first
                dimension. Otherwise return original val unchanged."""

                if val.shape[0] != expected_dim:
                    tru_logger.warn(
                        f"Value {val} of shape {val.shape} is assumed to not be "
                        f"batchable due to its shape not matching prior batchable "
                        f"inputs of shape ({expected_dim},...). If this is "
                        f"incorrect, make sure its first dimension matches prior "
<<<<<<< HEAD
                        f"batchable inputs."
                    )
=======
                        f"batchable inputs.")
>>>>>>> 7c9c95f6
                    return val

                tile_shape = [1 for _ in range(len(val.shape))]
                tile_shape[0] = doi_resolution
                repeat_shape = tuple(tile_shape)

                if isinstance(val, np.ndarray):
                    return np.tile(val, repeat_shape)
                elif torch.is_tensor(val):
                    return val.repeat(repeat_shape)
                else:
                    raise ValueError(
<<<<<<< HEAD
                        f"unhandled tensor type {val.__class__.__name__}"
                    )
=======
                        f"unhandled tensor type {val.__class__.__name__}")
>>>>>>> 7c9c95f6

            # tile args and kwargs if necessary
            model_inputs = model_inputs.map(tile_val)

        if attribution_cut is not None:
            # Specify that we want to preserve gradient information.

            def enable_grad(t: torch.Tensor):
                if torch.is_floating_point(t):
                    t.requires_grad_(True)
                else:
                    if isinstance(attribution_cut, InputCut):
<<<<<<< HEAD
                        raise ValueError(
                            f"Requested tensors for attribution_cut=InputCut() but it contains a non-differentiable tensor of type {t.dtype}. You may need to provide an attribution_cut further down in the model where floating-point values first arise."
                        )
=======
                        raise ValueError(f"Requested tensors for attribution_cut=InputCut() but it contains a non-differentiable tensor of type {t.dtype}. You may need to provide an attribution_cut further down in the model where floating-point values first arise.")
>>>>>>> 7c9c95f6
                    else:
                        # Could be a warning here but then we'd see a lot of warnings in NLP models.
                        pass

            intervention.foreach(lambda v: v.requires_grad_(True))
            model_inputs.foreach(enable_grad)

        # Set up the intervention hookfn if we are starting from an intermediate
        # layer.

        if not isinstance(doi_cut, InputCut):
            # Interventions only allowed onto one layer (see FIXME below.)
            assert len(intervention) == 1

            # Define the hookfn.
            counter = 0

            def intervene_hookfn(self, inpt, outpt):
                nonlocal counter

                if input_timestep is None or input_timestep == counter:
                    # FIXME: generalize to multi-input layers. Currently can
                    #   only intervene on one layer.
                    inpt = inpt[0] if len(inpt) == 1 else inpt
                    if doi_cut.anchor == 'in':
                        ModelWrapper._nested_assign(inpt, intervention.first())
                    else:
                        ModelWrapper._nested_assign(outpt, intervention.first())

                counter += 1

            # Register according to the anchor.
            if doi_cut.anchor == 'in':
                in_handle = (
                    self._get_layer(doi_cut.name).register_forward_pre_hook(
                        partial(intervene_hookfn, outpt=None)
                    )
                )
            else:
                in_handle = (
                    self._get_layer(doi_cut.name
                                   ).register_forward_hook(intervene_hookfn)
                )

        # Collect the names and anchors of the layers we want to return.
        names_and_anchors = []

        self._add_cut_name_and_anchor(to_cut, names_and_anchors)

        if attribution_cut:
            self._add_cut_name_and_anchor(attribution_cut, names_and_anchors)

        # Create hookfns to extract the results from the specified layers.
        hooks = {}

        def get_hookfn(layer_name, anchor):

            def hookfn(self, inpt, outpt):
                nonlocal hooks, layer_name, anchor

                # FIXME: generalize to multi-input layers
                inpt = inpt[0] if len(inpt) == 1 else inpt

                if return_tensor:
                    if anchor == 'in':
                        hooks[layer_name] = inpt
                    else:
                        # FIXME : will not work for multibranch outputs
                        # needed to ignore hidden states of RNNs
                        outpt = outpt[0] if isinstance(outpt, tuple) else outpt
                        hooks[layer_name] = outpt

                else:
                    if anchor == 'in':
                        hooks[layer_name] = ModelWrapper._nested_apply(
                            inpt, B.as_array
                        )
                    else:
                        outpt = outpt[0] if isinstance(outpt, tuple) else outpt
                        hooks[layer_name] = ModelWrapper._nested_apply(
                            outpt, B.as_array
                        )

            return hookfn

        handles = [
            self._get_layer(name).register_forward_hook(
                get_hookfn(name, anchor)
            ) for name, anchor in names_and_anchors if name is not None
        ]

        # Run the network.
        output = model_inputs.call_on(self._model)

        if isinstance(output, tuple):
            output = output[0]

        if not isinstance(doi_cut, InputCut):
            # Clean up in handle.
            in_handle.remove()

        # Clean up out handles.
        for handle in handles:
            handle.remove()

        extract_args = dict(
            hooks=hooks,
            output=output,
            model_inputs=model_inputs,
<<<<<<< HEAD
            return_tensor=return_tensor
        )
=======
            return_tensor=return_tensor)
>>>>>>> 7c9c95f6

        if attribution_cut:
            return [
                self._extract_outputs_from_hooks(cut=to_cut, **extract_args),
                self._extract_outputs_from_hooks(
<<<<<<< HEAD
                    cut=attribution_cut, **extract_args
                )
=======
                    cut=attribution_cut, **extract_args)
>>>>>>> 7c9c95f6
            ]
        else:
            return self._extract_outputs_from_hooks(cut=to_cut, **extract_args)

    def qoi_bprop(
<<<<<<< HEAD
        self,
        qoi: QoI,
        model_args: ArgsLike,
        model_kwargs: Dict[str, DataLike] = {},
        doi_cut: Optional[Cut] = None,
        to_cut: Optional[Cut] = None,
        attribution_cut: Optional[Cut] = None,
        intervention: InterventionLike = None
    ):
=======
            self,
            qoi: QoI,
            model_args: ArgsLike,
            model_kwargs: Dict[str, DataLike] = {},
            doi_cut: Optional[Cut] = None,
            to_cut: Optional[Cut] = None,
            attribution_cut: Optional[Cut] = None,
            intervention: InterventionLike = None):
>>>>>>> 7c9c95f6
        """
        qoi_bprop Run the model from the from_layer to the qoi layer
            and give the gradients w.r.t `attribution_cut`

        Parameters
        ----------
        qoi: a Quantity of Interest
            This method will accumulate all gradients of the qoi w.r.t
            `attribution_cut`.
        model_args, model_kwargs: 
            The args and kwargs given to the call method of a model. This should
            represent the instances to obtain attributions for, assumed to be a
            *batched* input. if `self.model` supports evaluation on *data
            tensors*, the  appropriate tensor type may be used (e.g., Pytorch
            models may accept Pytorch tensors in additon to `np.ndarray`s). The
            shape of the inputs must match the input shape of `self.model`. 
        doi_cut: Cut, 
            if `doi_cut` is None, this refers to the InputCut. Cut from which to
            begin propagation. The shape of `intervention` must match the output
            shape of this layer.
        attribution_cut: Cut, optional
            if `attribution_cut` is None, this refers to the InputCut. The Cut
            in which attribution will be calculated. This is generally taken
            from the attribution slyce's attribution_cut.
        to_cut: Cut, optional
            if `to_cut` is None, this refers to the OutputCut. The Cut in which
            qoi will be calculated. This is generally taken from the attribution
            slyce's to_cut.
        intervention: InterventionLike
            Input tensor to propagate through the model. If an np.array, will be
            converted to a tensor on the same device as the model.

        Returns
        -------
        (backend.Tensor or np.ndarray)
            the gradients of `qoi` w.r.t. `attribution_cut`, keeping same type
            as the input.
        """
        B = get_backend()

        doi_cut, to_cut, attribution_cut = self._qoi_bprop_defaults(
<<<<<<< HEAD
            doi_cut=doi_cut, to_cut=to_cut, attribution_cut=attribution_cut
        )
=======
            doi_cut=doi_cut, to_cut=to_cut, attribution_cut=attribution_cut)
>>>>>>> 7c9c95f6

        self._model.train()

        y, zs = self.fprop(
            model_args=model_args,
            model_kwargs=model_kwargs,
            doi_cut=doi_cut,
            to_cut=to_cut,
            attribution_cut=attribution_cut,
            intervention=intervention,
            return_tensor=True
        )

        y = to_cut.access_layer(y)
        grads_list = []

        def scalarize(t: torch.Tensor) -> torch.tensor:
            if len(t.shape) > 1 and np.array(t.shape).prod() != 1:
                # Adding warning here only if there is more than 1 dimension
                # being summed. If there is only 1 dim, its likely the batching
                # dimension so sum there is probably expected.
<<<<<<< HEAD
                tru_logger.warn(
                    f"Attribution tensor is not scalar (it is of shape {t.shape} and will be summed. This may not be your intention."
                )

=======
                tru_logger.warn(f"Attribution tensor is not scalar (it is of shape {t.shape} and will be summed. This may not be your intention.")
                
>>>>>>> 7c9c95f6
            return B.sum(t)

        for z in zs:
            z_flat = ModelWrapper._flatten(z)
            qoi_out = qoi(y)

            # TODO(piotrm): this sum is a source of much bugs for me when using
            # attributions. If one wants a specific QoI, the sum hides the bugs
            # in the definition of that QoI. It might be better to give an error
            # when QoI is not a scalar.
            grads_flat = [
                B.gradient(scalarize(q), z_flat) for q in qoi_out
<<<<<<< HEAD
            ] if isinstance(qoi_out, DATA_CONTAINER_TYPE
                           ) else B.gradient(scalarize(qoi_out), z_flat)
=======
            ] if isinstance(qoi_out, DATA_CONTAINER_TYPE) else B.gradient(
                scalarize(qoi_out), z_flat)
>>>>>>> 7c9c95f6

            grads = [
                ModelWrapper._unflatten(g, z, count=[0]) for g in grads_flat
            ] if isinstance(qoi_out,
                            DATA_CONTAINER_TYPE) else ModelWrapper._unflatten(
                                grads_flat, z, count=[0]
                            )

            grads = [attribution_cut.access_layer(g) for g in grads
                    ] if isinstance(qoi_out, DATA_CONTAINER_TYPE
                                   ) else attribution_cut.access_layer(grads)

            grads = [B.as_array(g) for g in grads
                    ] if isinstance(qoi_out,
                                    DATA_CONTAINER_TYPE) else B.as_array(grads)

            grads_list.append(grads)

        del y  # TODO: garbage collection
        self._model.eval()

        return grads_list[0] if len(grads_list) == 1 else grads_list

    def probits(self, x):
        """
        probits Return probability outputs of the model

        This method assumes that if the final operation of
        the nn.Module given to the constructor is not
        torch.nn.Softmax, then the model returns logits as-is.

        Parameters
        ----------
        x : backend.Tensor or np.array
            Input point

        Returns
        -------
        backend.Tensor
            If the model is found to return logits (see above),
            then the result is obtained by applying torch.nn.Softmax.
            Otherwise, the model's output is simply returned.
        """
        B = get_backend()
        output = self.fprop(x)
        if self._gives_logits:
            if len(output.shape) > 2:
                return B.softmax(output, axis=-1)
            else:
                return B.sigmoid(output)
        else:
            return output

    def logits(self, x):
        """
        logits Return outputs of model in log space

        This method assumes that if the final operation of
        the nn.Module given to the constructor is not
        torch.nn.Softmax, then the model returns logits as-is.

        Parameters
        ----------
        x : backend.Tensor or np.array
            Input point

        Returns
        -------
        backend.Tensor
            If the model is found to return logits (see above),
            then the result is obtained by fprop.
            Otherwise, the output is obtained by registering a
            callback on the model's penultimate layer prior to
            running fprop.
        """
        if self._gives_logits:
            return self.fprop(x)
        else:
            hook_in = None

            def hookfn(self, input, output):
                nonlocal hook_in
                hook_in = input

            logits = self._layers[-1]
            handle = logits.register_forward_hook(hookfn)
            if isinstance(x, np.ndarray):
                x = torch.Tensor(x)
            self._model(x.to(self.device))
            handle.remove()
            return hook_in<|MERGE_RESOLUTION|>--- conflicted
+++ resolved
@@ -10,23 +10,9 @@
 from trulens.nn.backend.pytorch_backend.pytorch import Tensor
 from trulens.nn.models._model_base import ModelWrapper
 from trulens.nn.quantities import QoI
-<<<<<<< HEAD
-from trulens.nn.slices import Cut
-from trulens.nn.slices import InputCut
-from trulens.nn.slices import LogitCut
-from trulens.nn.slices import OutputCut
-from trulens.utils import tru_logger
-from trulens.utils.typing import ArgsLike
-from trulens.utils.typing import as_args
-from trulens.utils.typing import DATA_CONTAINER_TYPE
-from trulens.utils.typing import DataLike
-from trulens.utils.typing import InterventionLike
-from trulens.utils.typing import ModelInputs
-=======
 from trulens.nn.slices import Cut, InputCut, LogitCut, OutputCut
 from trulens.utils import tru_logger
 from trulens.utils.typing import DATA_CONTAINER_TYPE, ArgsLike, DataLike, InterventionLike, ModelInputs, as_args
->>>>>>> 7c9c95f6
 
 
 class PytorchModelWrapper(ModelWrapper):
@@ -182,12 +168,7 @@
             names_and_anchors.append((cut.name, cut.anchor))
 
     def _extract_outputs_from_hooks(
-<<<<<<< HEAD
-        self, cut, hooks, output, model_inputs, return_tensor
-    ):
-=======
             self, cut, hooks, output, model_inputs, return_tensor):
->>>>>>> 7c9c95f6
 
         B = get_backend()
 
@@ -198,13 +179,8 @@
 
         elif isinstance(cut, InputCut):
             # TODO(piotrm): Figure out whether kwarg order is consistent.
-<<<<<<< HEAD
-            return_output = tuple(model_inputs.args
-                                 ) + tuple(model_inputs.kwargs.values())
-=======
             return_output = tuple(model_inputs.args) + tuple(
                 model_inputs.kwargs.values())
->>>>>>> 7c9c95f6
 
         elif isinstance(cut, LogitCut):
             return_output = hooks['logits' if self.
@@ -297,12 +273,7 @@
             model_kwargs=model_kwargs,
             doi_cut=doi_cut,
             to_cut=to_cut,
-<<<<<<< HEAD
-            intervention=intervention
-        )
-=======
             intervention=intervention)
->>>>>>> 7c9c95f6
 
         model_inputs = model_inputs.map(self._to_tensor)
         intervention = intervention.map(self._to_tensor)
@@ -329,12 +300,7 @@
                         f"batchable due to its shape not matching prior batchable "
                         f"inputs of shape ({expected_dim},...). If this is "
                         f"incorrect, make sure its first dimension matches prior "
-<<<<<<< HEAD
-                        f"batchable inputs."
-                    )
-=======
                         f"batchable inputs.")
->>>>>>> 7c9c95f6
                     return val
 
                 tile_shape = [1 for _ in range(len(val.shape))]
@@ -347,12 +313,7 @@
                     return val.repeat(repeat_shape)
                 else:
                     raise ValueError(
-<<<<<<< HEAD
-                        f"unhandled tensor type {val.__class__.__name__}"
-                    )
-=======
                         f"unhandled tensor type {val.__class__.__name__}")
->>>>>>> 7c9c95f6
 
             # tile args and kwargs if necessary
             model_inputs = model_inputs.map(tile_val)
@@ -365,13 +326,7 @@
                     t.requires_grad_(True)
                 else:
                     if isinstance(attribution_cut, InputCut):
-<<<<<<< HEAD
-                        raise ValueError(
-                            f"Requested tensors for attribution_cut=InputCut() but it contains a non-differentiable tensor of type {t.dtype}. You may need to provide an attribution_cut further down in the model where floating-point values first arise."
-                        )
-=======
                         raise ValueError(f"Requested tensors for attribution_cut=InputCut() but it contains a non-differentiable tensor of type {t.dtype}. You may need to provide an attribution_cut further down in the model where floating-point values first arise.")
->>>>>>> 7c9c95f6
                     else:
                         # Could be a warning here but then we'd see a lot of warnings in NLP models.
                         pass
@@ -481,39 +436,18 @@
             hooks=hooks,
             output=output,
             model_inputs=model_inputs,
-<<<<<<< HEAD
-            return_tensor=return_tensor
-        )
-=======
             return_tensor=return_tensor)
->>>>>>> 7c9c95f6
 
         if attribution_cut:
             return [
                 self._extract_outputs_from_hooks(cut=to_cut, **extract_args),
                 self._extract_outputs_from_hooks(
-<<<<<<< HEAD
-                    cut=attribution_cut, **extract_args
-                )
-=======
                     cut=attribution_cut, **extract_args)
->>>>>>> 7c9c95f6
             ]
         else:
             return self._extract_outputs_from_hooks(cut=to_cut, **extract_args)
 
     def qoi_bprop(
-<<<<<<< HEAD
-        self,
-        qoi: QoI,
-        model_args: ArgsLike,
-        model_kwargs: Dict[str, DataLike] = {},
-        doi_cut: Optional[Cut] = None,
-        to_cut: Optional[Cut] = None,
-        attribution_cut: Optional[Cut] = None,
-        intervention: InterventionLike = None
-    ):
-=======
             self,
             qoi: QoI,
             model_args: ArgsLike,
@@ -522,7 +456,6 @@
             to_cut: Optional[Cut] = None,
             attribution_cut: Optional[Cut] = None,
             intervention: InterventionLike = None):
->>>>>>> 7c9c95f6
         """
         qoi_bprop Run the model from the from_layer to the qoi layer
             and give the gradients w.r.t `attribution_cut`
@@ -564,12 +497,7 @@
         B = get_backend()
 
         doi_cut, to_cut, attribution_cut = self._qoi_bprop_defaults(
-<<<<<<< HEAD
-            doi_cut=doi_cut, to_cut=to_cut, attribution_cut=attribution_cut
-        )
-=======
             doi_cut=doi_cut, to_cut=to_cut, attribution_cut=attribution_cut)
->>>>>>> 7c9c95f6
 
         self._model.train()
 
@@ -591,15 +519,8 @@
                 # Adding warning here only if there is more than 1 dimension
                 # being summed. If there is only 1 dim, its likely the batching
                 # dimension so sum there is probably expected.
-<<<<<<< HEAD
-                tru_logger.warn(
-                    f"Attribution tensor is not scalar (it is of shape {t.shape} and will be summed. This may not be your intention."
-                )
-
-=======
                 tru_logger.warn(f"Attribution tensor is not scalar (it is of shape {t.shape} and will be summed. This may not be your intention.")
                 
->>>>>>> 7c9c95f6
             return B.sum(t)
 
         for z in zs:
@@ -612,13 +533,8 @@
             # when QoI is not a scalar.
             grads_flat = [
                 B.gradient(scalarize(q), z_flat) for q in qoi_out
-<<<<<<< HEAD
-            ] if isinstance(qoi_out, DATA_CONTAINER_TYPE
-                           ) else B.gradient(scalarize(qoi_out), z_flat)
-=======
             ] if isinstance(qoi_out, DATA_CONTAINER_TYPE) else B.gradient(
                 scalarize(qoi_out), z_flat)
->>>>>>> 7c9c95f6
 
             grads = [
                 ModelWrapper._unflatten(g, z, count=[0]) for g in grads_flat
