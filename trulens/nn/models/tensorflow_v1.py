from re import L
import sys
from typing import Dict, Optional

import numpy as np
import tensorflow as tf

from trulens.nn.backend import get_backend
<<<<<<< HEAD
from trulens.nn.models._model_base import ModelWrapper
from trulens.nn.slices import Cut
from trulens.nn.slices import InputCut
=======
from trulens.utils import tru_logger
from trulens.utils.typing import DATA_CONTAINER_TYPE, ArgsLike, InterventionLike, KwargsLike, ModelInputs, as_args
from trulens.nn.models._model_base import ModelWrapper
from trulens.nn.slices import Cut, InputCut
>>>>>>> 7c9c95f6
from trulens.nn.slices import LogitCut
from trulens.nn.slices import OutputCut
from trulens.utils import tru_logger
from trulens.utils.typing import ArgsLike
from trulens.utils.typing import as_args
from trulens.utils.typing import DATA_CONTAINER_TYPE
from trulens.utils.typing import InterventionLike
from trulens.utils.typing import KwargsLike
from trulens.utils.typing import ModelInputs


class TensorflowModelWrapper(ModelWrapper):
    """
    Model wrapper that exposes the internal components
    of Tensorflow objects.
    """

    def __init__(
        self,
        graph,
        input_tensors,
        output_tensors,
        internal_tensor_dict=None,
        session=None
    ):
        """
        Parameters
        ----------
        graph : tf.Graph
            The computation graph representing the model.
        input_tensors : Tensor | list of Tensor
            A list of the tensors that are the inputs to the graph. If there is
            only one input, it can be given without wrapping it in a list.
            This is needed as the input tensors of a graph cannot be inferred.
        output_tensors : Tensor | list of Tensor
            A list of the tensors that are the outputs to the graph. If there is
            only one output, it can be given without wrapping it in a list.
            This is needed as the output tensors of a graph cannot be inferred.
        internal_tensor_dict : dict of str -> tensor, optional
            The user can specify their own accessors to the tensors they would
            like to expose in the graph by passing a dict that maps their chosen
            name to the corresponding tensor. Any tensors not given in
            `internal_tensor_dict` can be accessed via the name given to them by
            tensorflow.
        """
        if input_tensors is None:
            raise ValueError(
                'Tensorflow1 model wrapper must pass the input_tensors parameter'
            )
        if output_tensors is None:
            raise ValueError(
                'Tensorflow1 model wrapper must pass the output_tensors parameter'
            )

        self._graph = graph

        self._inputs = (
            input_tensors if isinstance(input_tensors, DATA_CONTAINER_TYPE) else
            [input_tensors]
        )
        self._outputs = (
            output_tensors if isinstance(output_tensors, DATA_CONTAINER_TYPE)
<<<<<<< HEAD
            else [output_tensors]
        )
=======
            else [output_tensors])
>>>>>>> 7c9c95f6

        self._internal_tensors = (
            internal_tensor_dict if internal_tensor_dict is not None else {}
        )

        self._session = session

        # This cache will be used to not recreate gradient nodes if they have
        # already been created.
        self._cached_gradient_tensors = {}

    def _get_layer(self, name):
        if name in self._internal_tensors:
            return self._internal_tensors[name]
        else:
            try:
                return self._graph.get_tensor_by_name(name)

            except KeyError:
                raise ValueError('No such layer tensor:', name)

    def _get_layers(self, cut):
        if isinstance(cut, InputCut):
            return self._inputs

        elif isinstance(cut, OutputCut):
            return self._outputs

        elif isinstance(cut, LogitCut):
            if 'logits' in self._internal_tensors:
                layers = self._internal_tensors['logits']

            else:
                raise ValueError(
                    '`LogitCut` was used, but the model has not specified the '
                    'tensors that correspond to the logit output.'
                )

        elif isinstance(cut.name, DATA_CONTAINER_TYPE):
            layers = [self._get_layer(name) for name in cut.name]

        else:
            layers = self._get_layer(cut.name)

        return layers if isinstance(layers, DATA_CONTAINER_TYPE) else [layers]

    def _prepare_feed_dict_with_intervention(
        self, model_args, model_kwargs, intervention, doi_tensors
    ):

        feed_dict = {}
        input_tensors = model_args

        if isinstance(
                input_tensors,
                DATA_CONTAINER_TYPE) and len(input_tensors) > 0 and isinstance(
                    input_tensors[0], DATA_CONTAINER_TYPE):
            input_tensors = input_tensors[0]

        num_args = len(input_tensors)
        num_kwargs = len(model_kwargs)
        num_expected = len(self._inputs)

        if num_args + num_kwargs != num_expected:
            raise ValueError(
                "Expected to get {num_expected} inputs but got {num_args} from args and {num_kwargs} from kwargs."
            )

        if num_args > 0 and num_kwargs > 0:
            tru_logger.warn(
                "Got both args and kwargs as inputs; we assume the args correspond to the first input tensors."
            )

        # set the first few tensors from args
        feed_dict.update(
            {
<<<<<<< HEAD
                input_tensor: xi for input_tensor, xi in
                zip(self._inputs[0:num_args], input_tensors)
            }
        )
=======
                input_tensor: xi for input_tensor, xi in zip(
                    self._inputs[0:num_args], input_tensors)
            })
>>>>>>> 7c9c95f6

        def _tensor(k):
            if tf.is_tensor(k):
                return k
            elif k in self._internal_tensors:
                return self._internal_tensors[k]
            else:
                raise ValueError(f"do not know how to map {k} to a tensor")

        # and the reset from kwargs
        if model_kwargs is not None:
            feed_dict.update({_tensor(k): v for k, v in model_kwargs.items()})

        # Keep track which feed tensors came from intervention (as opposed to model inputs) so that
        # ones from model inputs that were not overriden by intervention can be tiled.
        intervention_dict = dict()

        # Convert `intervention` to a list of inputs if it isn't already.
        if intervention is not None:
            if isinstance(intervention, dict):
                args = []
                kwargs = intervention

            elif isinstance(intervention, ModelInputs):
                args = intervention.args
                kwargs = intervention.kwargs

            else:
                args = as_args(intervention)
                kwargs = {}

            # TODO: Figure out a way to run the check below for InputCut. It currently
            # does not work for those cuts.
            #if len(args) + len(kwargs) != len(doi_tensors):
            #    raise ValueError(f"Expected to get {len(doi_tensors)} inputs for intervention but got {len(args)} args and {len(kwargs)} kwargs.")

            intervention_dict.update(
<<<<<<< HEAD
                {k: v for k, v in zip(doi_tensors[0:len(args)], args)}
            )
=======
                {k: v for k, v in zip(doi_tensors[0:len(args)], args)})
>>>>>>> 7c9c95f6
            intervention_dict.update({_tensor(k): v for k, v in kwargs.items()})
            feed_dict.update(intervention_dict)

            intervention = list(args) + [feed_dict[_tensor(k)] for k in kwargs]

            doi_repeated_batch_size = intervention[0].shape[0]
            expected_dim = None

            # tile the feed tensors that came from model input arguments
            # TODO(piotrm): figure out how to abstract this out from the backends
            for k, val in feed_dict.items():
                if k in intervention_dict:
                    continue

                if isinstance(val, np.ndarray):
                    doi_resolution = int(doi_repeated_batch_size / val.shape[0])
                    if expected_dim is None:
                        expected_dim = val.shape[0]

                    if expected_dim == val.shape[0]:
                        tile_shape = [1] * len(val.shape)
                        tile_shape[0] = doi_resolution
                        feed_dict[k] = np.tile(val, tuple(tile_shape))
                    else:
                        tru_logger.warn(
                            f"Value {val} of shape {val.shape} is assumed to not be batchable due to its shape not matching prior batchable inputs of shape ({expected_dim}, ...). If this is incorrect, make sure its first dimension matches prior batchable inputs."
                        )

        elif intervention is None and doi_tensors == self._inputs:
            intervention = [feed_dict[key_tensor] for key_tensor in doi_tensors]

        else:
            # this might no longer be possible given the size checks earlier in the method
            intervention = []

        return feed_dict, intervention

    def fprop(
<<<<<<< HEAD
        self,
        model_args: ArgsLike,
        model_kwargs: KwargsLike = {},
        doi_cut: Optional[Cut] = None,
        to_cut: Optional[Cut] = None,
        attribution_cut: Optional[Cut] = None,  # Not used
        intervention: InterventionLike = None
    ):
=======
            self,
            model_args: ArgsLike,
            model_kwargs: KwargsLike = {},
            doi_cut: Optional[Cut] = None,
            to_cut: Optional[Cut] = None,
            attribution_cut: Optional[Cut] = None,  # Not used
            intervention: InterventionLike = None):
>>>>>>> 7c9c95f6
        """
        fprop Forward propagate the model

        Parameters
        ----------
        model_args, model_kwargs: 
            The args and kwargs given to the call method of a model.
            This should represent the instances to obtain attributions for, 
            assumed to be a *batched* input. if `self.model` supports evaluation 
            on *data tensors*, the  appropriate tensor type may be used (e.g.,
            Pytorch models may accept Pytorch tensors in addition to 
            `np.ndarray`s). The shape of the inputs must match the input shape
            of `self.model`. 
        doi_cut: Cut, optional
            The Cut from which to begin propagation. The shape of `intervention`
            must match the input shape of this layer. This is usually used to 
            apply distributions of interest (DoI).
        to_cut : Cut, optional
            The Cut to return output activation tensors for. If `None`,
            assumed to be just the final layer. By default None
        attribution_cut : Cut, optional
            An Cut to return activation tensors for. If `None` 
            attributions layer output is not returned.
        intervention : ArgsLike, KwargsLike, or ModelInputs (for InputCut doi_cut)
            Input tensor(s) to propagate through the model. If an np.array, will be
            converted to a tensor on the same device as the model.

        Returns
        -------
        (list of backend.Tensor or np.ndarray)
            A list of output activations are returned, keeping same type as the
            input. If `attribution_cut` is supplied, also return the cut 
            activations.
        """

        doi_cut, to_cut, intervention, model_inputs = ModelWrapper._fprop_defaults(
            self,
            model_args=model_args,
            model_kwargs=model_kwargs,
            doi_cut=doi_cut,
            to_cut=to_cut,
<<<<<<< HEAD
            intervention=intervention
        )
=======
            intervention=intervention)
>>>>>>> 7c9c95f6

        model_args = model_inputs.args
        model_kwargs = model_inputs.kwargs
        intervention = intervention.args

        doi_tensors = self._get_layers(doi_cut)
        to_tensors = self._get_layers(to_cut)

        feed_dict, intervention = self._prepare_feed_dict_with_intervention(
            model_args, model_kwargs, intervention, doi_tensors
        )

        # Tensorlow doesn't allow you to make a function that returns the same
        # tensor as it takes in. Thus, we have to have a special case for the
        # identity function. Any tensors that are both in `doi_tensors` and
        # `to_tensors` cannot be computed via a `keras.backend.function` and
        # thus need to be taken from the input, `x`.
        identity_map = {
            i: j for i, to_tensor in enumerate(to_tensors)
            for j, from_tensor in enumerate(doi_tensors)
            if to_tensor == from_tensor
        }

        non_identity_to_tensors = [
            to_tensor for i, to_tensor in enumerate(to_tensors)
            if i not in identity_map
        ]

        # Compute the output values of `to_tensors` unless all `to_tensor`s were
        # also `doi_tensors`.
        if non_identity_to_tensors:
            out_vals = self._run_session(non_identity_to_tensors, feed_dict)

        else:
            out_vals = []

        # For any `to_tensor`s that were also `from_tensor`s, insert the
        # corresponding concrete input value from `x` in the output's place.
        for i in sorted(identity_map):
            out_vals.insert(i, intervention[identity_map[i]])

        return out_vals

    def _run_session(self, outs, feed_dict):
        if self._session is not None:
            return self._session.run(outs, feed_dict=feed_dict)

        else:
            with tf.Session(graph=self._graph) as session:
                try:
                    return session.run(outs, feed_dict=feed_dict)
                except tf.errors.FailedPreconditionError:
                    tb = sys.exc_info()[2]
                    raise RuntimeError(
                        'Encountered uninitialized session variables. This could be caused by not saving all variables, or from other tensorflow default session implementation issues. Try passing in the session to the ModelWrapper __init__ function.'
                    ).with_traceback(tb)

    def qoi_bprop(
        self,
        qoi,
        model_args,
        model_kwargs={},
        doi_cut=None,
        to_cut=None,
        attribution_cut=None,
        intervention=None
    ):
        """
        qoi_bprop Run the model from the from_layer to the qoi layer
            and give the gradients w.r.t `attribution_cut`

        Parameters
        ----------
        model_args, model_kwargs: 
            The args and kwargs given to the call method of a model.
            This should represent the instances to obtain attributions for, 
            assumed to be a *batched* input. if `self.model` supports evaluation 
            on *data tensors*, the  appropriate tensor type may be used (e.g.,
            Pytorch models may accept Pytorch tensors in addition to 
            `np.ndarray`s). The shape of the inputs must match the input shape
            of `self.model`.
        qoi: a Quantity of Interest
            This method will accumulate all gradients of the qoi w.r.t 
            `attribution_cut`.
        doi_cut: Cut, 
            if `doi_cut` is None, this refers to the InputCut.
            Cut from which to begin propagation. The shape of `intervention`
            must match the output shape of this layer.
        attribution_cut: Cut, optional
            if `attribution_cut` is None, this refers to the InputCut.
            The Cut in which attribution will be calculated. This is generally
            taken from the attribution slyce's attribution_cut.
        to_cut: Cut, optional
            if `to_cut` is None, this refers to the OutputCut.
            The Cut in which qoi will be calculated. This is generally
            taken from the attribution slyce's to_cut.
        intervention : backend.Tensor or np.array
            Input tensor to propagate through the model. If an np.array, will be
            converted to a tensor on the same device as the model.
            intervention can also be a feed_dict

        Returns
        -------
        (backend.Tensor or np.ndarray)
            the gradients of `qoi` w.r.t. `attribution_cut`, keeping same type 
            as the input.
        """
        if attribution_cut is None:
            attribution_cut = InputCut()
        if to_cut is None:
            to_cut = OutputCut()

        doi_cut = doi_cut if doi_cut else InputCut()

        attribution_tensors = self._get_layers(attribution_cut)
        to_tensors = self._get_layers(to_cut)
        doi_tensors = self._get_layers(doi_cut)

        feed_dict, _ = self._prepare_feed_dict_with_intervention(
            model_args, model_kwargs, intervention, doi_tensors
        )
        z_grads = []
        with self._graph.as_default():
            for z in attribution_tensors:
                gradient_tensor_key = (z, frozenset(to_tensors))
                if gradient_tensor_key in self._cached_gradient_tensors:
                    grads = self._cached_gradient_tensors[gradient_tensor_key]
                else:
                    Q = qoi(to_tensors[0]
                           ) if len(to_tensors) == 1 else qoi(to_tensors)

                    grads = [
                        get_backend().gradient(q, z)[0] for q in Q
                    ] if isinstance(Q, DATA_CONTAINER_TYPE
                                   ) else get_backend().gradient(Q, z)[0]
                    grads = grads[0] if isinstance(
                        grads, DATA_CONTAINER_TYPE
                    ) and len(grads) == 1 else grads
                    grads = [
                        attribution_cut.access_layer(g) for g in grads
                    ] if isinstance(grads, DATA_CONTAINER_TYPE
                                   ) else attribution_cut.access_layer(grads)
                    self._cached_gradient_tensors[gradient_tensor_key] = grads
                z_grads.append(grads)

        grad_flat = ModelWrapper._flatten(z_grads)

        gradients = [self._run_session(g, feed_dict) for g in grad_flat]

        gradients = ModelWrapper._unflatten(gradients, z_grads)
        return gradients[0] if len(gradients) == 1 else gradients<|MERGE_RESOLUTION|>--- conflicted
+++ resolved
@@ -6,16 +6,10 @@
 import tensorflow as tf
 
 from trulens.nn.backend import get_backend
-<<<<<<< HEAD
-from trulens.nn.models._model_base import ModelWrapper
-from trulens.nn.slices import Cut
-from trulens.nn.slices import InputCut
-=======
 from trulens.utils import tru_logger
 from trulens.utils.typing import DATA_CONTAINER_TYPE, ArgsLike, InterventionLike, KwargsLike, ModelInputs, as_args
 from trulens.nn.models._model_base import ModelWrapper
 from trulens.nn.slices import Cut, InputCut
->>>>>>> 7c9c95f6
 from trulens.nn.slices import LogitCut
 from trulens.nn.slices import OutputCut
 from trulens.utils import tru_logger
@@ -78,12 +72,7 @@
         )
         self._outputs = (
             output_tensors if isinstance(output_tensors, DATA_CONTAINER_TYPE)
-<<<<<<< HEAD
-            else [output_tensors]
-        )
-=======
             else [output_tensors])
->>>>>>> 7c9c95f6
 
         self._internal_tensors = (
             internal_tensor_dict if internal_tensor_dict is not None else {}
@@ -160,16 +149,9 @@
         # set the first few tensors from args
         feed_dict.update(
             {
-<<<<<<< HEAD
-                input_tensor: xi for input_tensor, xi in
-                zip(self._inputs[0:num_args], input_tensors)
-            }
-        )
-=======
                 input_tensor: xi for input_tensor, xi in zip(
                     self._inputs[0:num_args], input_tensors)
             })
->>>>>>> 7c9c95f6
 
         def _tensor(k):
             if tf.is_tensor(k):
@@ -207,12 +189,7 @@
             #    raise ValueError(f"Expected to get {len(doi_tensors)} inputs for intervention but got {len(args)} args and {len(kwargs)} kwargs.")
 
             intervention_dict.update(
-<<<<<<< HEAD
-                {k: v for k, v in zip(doi_tensors[0:len(args)], args)}
-            )
-=======
                 {k: v for k, v in zip(doi_tensors[0:len(args)], args)})
->>>>>>> 7c9c95f6
             intervention_dict.update({_tensor(k): v for k, v in kwargs.items()})
             feed_dict.update(intervention_dict)
 
@@ -251,16 +228,6 @@
         return feed_dict, intervention
 
     def fprop(
-<<<<<<< HEAD
-        self,
-        model_args: ArgsLike,
-        model_kwargs: KwargsLike = {},
-        doi_cut: Optional[Cut] = None,
-        to_cut: Optional[Cut] = None,
-        attribution_cut: Optional[Cut] = None,  # Not used
-        intervention: InterventionLike = None
-    ):
-=======
             self,
             model_args: ArgsLike,
             model_kwargs: KwargsLike = {},
@@ -268,7 +235,6 @@
             to_cut: Optional[Cut] = None,
             attribution_cut: Optional[Cut] = None,  # Not used
             intervention: InterventionLike = None):
->>>>>>> 7c9c95f6
         """
         fprop Forward propagate the model
 
@@ -310,12 +276,7 @@
             model_kwargs=model_kwargs,
             doi_cut=doi_cut,
             to_cut=to_cut,
-<<<<<<< HEAD
-            intervention=intervention
-        )
-=======
             intervention=intervention)
->>>>>>> 7c9c95f6
 
         model_args = model_inputs.args
         model_kwargs = model_inputs.kwargs
